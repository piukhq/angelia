{
    "_meta": {
        "hash": {
<<<<<<< HEAD
            "sha256": "b39556d80e66ac1125bf594482f93437453201b11984c2af371f87206a352e7d"
=======
            "sha256": "c2a695c163e29b530aff127dd52eb1366ec174e8e282e49a60dcf294135dabcd"
>>>>>>> b39b9caa
        },
        "pipfile-spec": 6,
        "requires": {
            "python_version": "3.9"
        },
        "sources": [
            {
                "name": "bypi",
                "url": "https://269fdc63-af3d-4eca-8101-8bddc22d6f14:b694b5b1-f97e-49e4-959e-f3c202e3ab91@pypi.tools.bink.sh/simple",
                "verify_ssl": true
            },
            {
                "name": "pypi",
                "url": "https://pypi.org/simple",
                "verify_ssl": true
            }
        ]
    },
    "default": {
        "amqp": {
            "hashes": [
                "sha256:03e16e94f2b34c31f8bf1206d8ddd3ccaa4c315f7f6a1879b7b1210d229568c2",
                "sha256:493a2ac6788ce270a2f6a765b017299f60c1998f5a8617908ee9be082f7300fb"
            ],
            "markers": "python_version >= '3.6'",
            "version": "==5.0.6"
        },
        "attrs": {
            "hashes": [
                "sha256:149e90d6d8ac20db7a955ad60cf0e6881a3f20d37096140088356da6c716b0b1",
                "sha256:ef6aaac3ca6cd92904cdd0d83f629a15f18053ec84e6432106f7a4d04ae4f5fb"
            ],
            "markers": "python_version >= '2.7' and python_version not in '3.0, 3.1, 3.2, 3.3, 3.4'",
            "version": "==21.2.0"
        },
        "azure-common": {
            "hashes": [
                "sha256:426673962740dbe9aab052a4b52df39c07767decd3f25fdc87c9d4c566a04934",
                "sha256:9f3f5d991023acbd93050cf53c4e863c6973ded7e236c69e99c8ff5c7bad41ef"
            ],
            "version": "==1.1.27"
        },
        "azure-core": {
            "hashes": [
                "sha256:83ef981ca4ad167c1df7b1ec5c4bda74999fcd21cacc048e83cf8ce51c61d5c2",
                "sha256:b1c7d2e01846074f258c8b2e592239aef836a2b1c27d8d0e8491a2c7e2906ef4"
            ],
            "version": "==1.16.0"
        },
        "azure-identity": {
            "hashes": [
                "sha256:2e70b00874e4f288e37804bc06bfaf216de8565c759594bf79cccfbf9ca2c78a",
                "sha256:87f63bf1f3f10b67a3e6689f06d0cf6cacdcd8e375c6da12ea71c111cfe58457"
            ],
            "index": "bypi",
            "version": "==1.6.0"
        },
        "azure-keyvault-secrets": {
            "hashes": [
                "sha256:26279ba3a6c727deba1fb61f549496867baddffbf062bd579d6fd2bc04e95276",
                "sha256:fa4d780565520534939a4b1b4e87908f0c88b4423f6005c7a381ac01d6b32233"
            ],
            "index": "bypi",
            "version": "==4.3.0"
        },
        "certifi": {
            "hashes": [
                "sha256:2bbf76fd432960138b3ef6dda3dde0544f27cbf8546c458e60baf371917ba9ee",
                "sha256:50b1e4f8446b06f41be7dd6338db18e0990601dce795c2b1686458aa7e8fa7d8"
            ],
            "version": "==2021.5.30"
        },
        "cffi": {
            "hashes": [
                "sha256:06c54a68935738d206570b20da5ef2b6b6d92b38ef3ec45c5422c0ebaf338d4d",
                "sha256:0c0591bee64e438883b0c92a7bed78f6290d40bf02e54c5bf0978eaf36061771",
                "sha256:19ca0dbdeda3b2615421d54bef8985f72af6e0c47082a8d26122adac81a95872",
                "sha256:22b9c3c320171c108e903d61a3723b51e37aaa8c81255b5e7ce102775bd01e2c",
                "sha256:26bb2549b72708c833f5abe62b756176022a7b9a7f689b571e74c8478ead51dc",
                "sha256:33791e8a2dc2953f28b8d8d300dde42dd929ac28f974c4b4c6272cb2955cb762",
                "sha256:3c8d896becff2fa653dc4438b54a5a25a971d1f4110b32bd3068db3722c80202",
                "sha256:4373612d59c404baeb7cbd788a18b2b2a8331abcc84c3ba40051fcd18b17a4d5",
                "sha256:487d63e1454627c8e47dd230025780e91869cfba4c753a74fda196a1f6ad6548",
                "sha256:48916e459c54c4a70e52745639f1db524542140433599e13911b2f329834276a",
                "sha256:4922cd707b25e623b902c86188aca466d3620892db76c0bdd7b99a3d5e61d35f",
                "sha256:55af55e32ae468e9946f741a5d51f9896da6b9bf0bbdd326843fec05c730eb20",
                "sha256:57e555a9feb4a8460415f1aac331a2dc833b1115284f7ded7278b54afc5bd218",
                "sha256:5d4b68e216fc65e9fe4f524c177b54964af043dde734807586cf5435af84045c",
                "sha256:64fda793737bc4037521d4899be780534b9aea552eb673b9833b01f945904c2e",
                "sha256:6d6169cb3c6c2ad50db5b868db6491a790300ade1ed5d1da29289d73bbe40b56",
                "sha256:7bcac9a2b4fdbed2c16fa5681356d7121ecabf041f18d97ed5b8e0dd38a80224",
                "sha256:80b06212075346b5546b0417b9f2bf467fea3bfe7352f781ffc05a8ab24ba14a",
                "sha256:818014c754cd3dba7229c0f5884396264d51ffb87ec86e927ef0be140bfdb0d2",
                "sha256:8eb687582ed7cd8c4bdbff3df6c0da443eb89c3c72e6e5dcdd9c81729712791a",
                "sha256:99f27fefe34c37ba9875f224a8f36e31d744d8083e00f520f133cab79ad5e819",
                "sha256:9f3e33c28cd39d1b655ed1ba7247133b6f7fc16fa16887b120c0c670e35ce346",
                "sha256:a8661b2ce9694ca01c529bfa204dbb144b275a31685a075ce123f12331be790b",
                "sha256:a9da7010cec5a12193d1af9872a00888f396aba3dc79186604a09ea3ee7c029e",
                "sha256:aedb15f0a5a5949ecb129a82b72b19df97bbbca024081ed2ef88bd5c0a610534",
                "sha256:b315d709717a99f4b27b59b021e6207c64620790ca3e0bde636a6c7f14618abb",
                "sha256:ba6f2b3f452e150945d58f4badd92310449876c4c954836cfb1803bdd7b422f0",
                "sha256:c33d18eb6e6bc36f09d793c0dc58b0211fccc6ae5149b808da4a62660678b156",
                "sha256:c9a875ce9d7fe32887784274dd533c57909b7b1dcadcc128a2ac21331a9765dd",
                "sha256:c9e005e9bd57bc987764c32a1bee4364c44fdc11a3cc20a40b93b444984f2b87",
                "sha256:d2ad4d668a5c0645d281dcd17aff2be3212bc109b33814bbb15c4939f44181cc",
                "sha256:d950695ae4381ecd856bcaf2b1e866720e4ab9a1498cba61c602e56630ca7195",
                "sha256:e22dcb48709fc51a7b58a927391b23ab37eb3737a98ac4338e2448bef8559b33",
                "sha256:e8c6a99be100371dbb046880e7a282152aa5d6127ae01783e37662ef73850d8f",
                "sha256:e9dc245e3ac69c92ee4c167fbdd7428ec1956d4e754223124991ef29eb57a09d",
                "sha256:eb687a11f0a7a1839719edd80f41e459cc5366857ecbed383ff376c4e3cc6afd",
                "sha256:eb9e2a346c5238a30a746893f23a9535e700f8192a68c07c0258e7ece6ff3728",
                "sha256:ed38b924ce794e505647f7c331b22a693bee1538fdf46b0222c4717b42f744e7",
                "sha256:f0010c6f9d1a4011e429109fda55a225921e3206e7f62a0c22a35344bfd13cca",
                "sha256:f0c5d1acbfca6ebdd6b1e3eded8d261affb6ddcf2186205518f1428b8569bb99",
                "sha256:f10afb1004f102c7868ebfe91c28f4a712227fe4cb24974350ace1f90e1febbf",
                "sha256:f174135f5609428cc6e1b9090f9268f5c8935fddb1b25ccb8255a2d50de6789e",
                "sha256:f3ebe6e73c319340830a9b2825d32eb6d8475c1dac020b4f0aa774ee3b898d1c",
                "sha256:f627688813d0a4140153ff532537fbe4afea5a3dffce1f9deb7f91f848a832b5",
                "sha256:fd4305f86f53dfd8cd3522269ed7fc34856a8ee3709a5e28b2836b2db9d4cd69"
            ],
            "version": "==1.14.6"
        },
        "charset-normalizer": {
            "hashes": [
                "sha256:88fce3fa5b1a84fdcb3f603d889f723d1dd89b26059d0123ca435570e848d5e1",
                "sha256:c46c3ace2d744cfbdebceaa3c19ae691f53ae621b39fd7570f59d14fb7f2fd12"
            ],
            "markers": "python_version >= '3'",
            "version": "==2.0.3"
        },
        "click": {
            "hashes": [
                "sha256:8c04c11192119b1ef78ea049e0a6f0463e4c48ef00a30160c704337586f3ad7a",
                "sha256:fba402a4a47334742d782209a7c79bc448911afe1149d07bdabdf480b3e2f4b6"
            ],
            "index": "bypi",
            "version": "==8.0.1"
        },
        "cryptography": {
            "hashes": [
                "sha256:0f1212a66329c80d68aeeb39b8a16d54ef57071bf22ff4e521657b27372e327d",
                "sha256:1e056c28420c072c5e3cb36e2b23ee55e260cb04eee08f702e0edfec3fb51959",
                "sha256:240f5c21aef0b73f40bb9f78d2caff73186700bf1bc6b94285699aff98cc16c6",
                "sha256:26965837447f9c82f1855e0bc8bc4fb910240b6e0d16a664bb722df3b5b06873",
                "sha256:37340614f8a5d2fb9aeea67fd159bfe4f5f4ed535b1090ce8ec428b2f15a11f2",
                "sha256:3d10de8116d25649631977cb37da6cbdd2d6fa0e0281d014a5b7d337255ca713",
                "sha256:3d8427734c781ea5f1b41d6589c293089704d4759e34597dce91014ac125aad1",
                "sha256:7ec5d3b029f5fa2b179325908b9cd93db28ab7b85bb6c1db56b10e0b54235177",
                "sha256:8e56e16617872b0957d1c9742a3f94b43533447fd78321514abbe7db216aa250",
                "sha256:de4e5f7f68220d92b7637fc99847475b59154b7a1b3868fb7385337af54ac9ca",
                "sha256:eb8cc2afe8b05acbd84a43905832ec78e7b3873fb124ca190f574dca7389a87d",
                "sha256:ee77aa129f481be46f8d92a1a7db57269a2f23052d5f2433b4621bb457081cc9"
            ],
            "version": "==3.4.7"
        },
        "ecdsa": {
            "hashes": [
                "sha256:5cf31d5b33743abe0dfc28999036c849a69d548f994b535e527ee3cb7f3ef676",
                "sha256:b9f500bb439e4153d0330610f5d26baaf18d17b8ced1bc54410d189385ea68aa"
            ],
            "markers": "python_version >= '2.6' and python_version not in '3.0, 3.1, 3.2'",
            "version": "==0.17.0"
        },
        "faker": {
            "hashes": [
                "sha256:771b21ab55924867ac865f4b0c2f547c200172293b1056be16289584ef1215cb",
                "sha256:f27a2a5c34042752f9d5fea2a9667aed5265d7d7bdd5ce83bc03b2f8a540d148"
            ],
            "index": "bypi",
            "version": "==8.10.3"
        },
        "falcon": {
            "hashes": [
                "sha256:0212df91414c13c08a9cf4023488b2d47956712f712332f420bb0c7bdf39c6fa",
                "sha256:085b30b09ff4bdb31fda0a83a65f427d8dd4b5b5b21058781c38aff9747b5991",
                "sha256:0df4dee0ef89b4de5e2ba4402ac249942b09758a0decdc7a63d5edb3792c4c1c",
                "sha256:16f8735512af3f52473e3eda37e75bf697f6ced5afc3e9dc7110c430777823ab",
                "sha256:1bdf8085877bd049f799a34680d42fa82e2b93dcf8320d092f7e75933d0afcee",
                "sha256:260645c13d477af434fc200ec67734efc41e620b3f6e0479e722897511166b46",
                "sha256:3710b051f54c158310b45b1432a993803cdccb3e167d3e89aa93076ff77d2673",
                "sha256:485ef504d196390ebc0974cefd3f5fab4ad8a3ede4e5a7c0a803f555bcd8da45",
                "sha256:514dee9b6d66408e43fcef9aef2436004cd2e3163625f194dd064fce67269cce",
                "sha256:56b267fa2df7e0400a639cf40a994baac19170425b0b8bbad5a8a81e07f9717d",
                "sha256:65b1798026e3dbd2d323fa9b03f90e3827be4fe0d3c1f9e3ba3d4a7a001de566",
                "sha256:93ec7fc600ffee2377beeeeca32d8171ff305e9267bcd37bba5a7ce8af1e177f",
                "sha256:94fb4582212768ac425d023b7884e60d09a0bd4c5cd50ca8af0272af1cba5da6",
                "sha256:a70fc0f9f115e763effdf9fc6140a2b5df9f37bd2707f3b29e0a1357dbf53784",
                "sha256:a95b6a373b8f6014b0bc7090b1de031c9d237007211ef55a19b60241cf728e61",
                "sha256:a9d5be8902e977ac93aeebf2b8959e2c3d82783d7ea6a1fc80cef5352b83549b",
                "sha256:b1280db58c2af48b1ba24e39674fb6d84389eff5c4772a327a5af606eeead272",
                "sha256:c3abcd37545de531e7dada4113c88f01e86c7596c7c59300769d64ea7771a75e",
                "sha256:c41d84db325881a870e8b7129d5ecfd972fa4323cf77b7119a1d2a21966ee681",
                "sha256:c9a3cf58f9f3c9769bff3b24037b150c9f6658df4c899d68fa433f5acdfdb004",
                "sha256:ce052e91b8325a76ddc2066e35bb032e0be4671cd824f027d1826c68a0fd09e3",
                "sha256:d6c7f9b2063a4c0ac2516df014c5299ae098579e83025d342f31fe1ef8e994d7",
                "sha256:e6afb13a80b6a4383a66093af7bb0e8e02433ca5ebc7516842a6a3f112c844ae",
                "sha256:ee78a9934f8143c5eef9bfe949044c7eab3fef80a51cbc67cf6cb6b34c5613ce",
                "sha256:f1f70c6f086c53b0cc819a0725d3814ad62e105b62d4c4e2c46322f13e7910e7",
                "sha256:fa46751209af4f4882d3d60e430ea586e170bc03e1bd5b08cb16f6b96068febc",
                "sha256:ff4672f3549b00b62e710d3169903d14e37726f04045a0563b56d9af3fba271d"
            ],
            "index": "bypi",
            "version": "==3.0.1"
        },
        "greenlet": {
            "hashes": [
                "sha256:03f28a5ea20201e70ab70518d151116ce939b412961c33827519ce620957d44c",
                "sha256:06d7ac89e6094a0a8f8dc46aa61898e9e1aec79b0f8b47b2400dd51a44dbc832",
                "sha256:06ecb43b04480e6bafc45cb1b4b67c785e183ce12c079473359e04a709333b08",
                "sha256:096cb0217d1505826ba3d723e8981096f2622cde1eb91af9ed89a17c10aa1f3e",
                "sha256:0c557c809eeee215b87e8a7cbfb2d783fb5598a78342c29ade561440abae7d22",
                "sha256:0de64d419b1cb1bfd4ea544bedea4b535ef3ae1e150b0f2609da14bbf48a4a5f",
                "sha256:14927b15c953f8f2d2a8dffa224aa78d7759ef95284d4c39e1745cf36e8cdd2c",
                "sha256:16183fa53bc1a037c38d75fdc59d6208181fa28024a12a7f64bb0884434c91ea",
                "sha256:206295d270f702bc27dbdbd7651e8ebe42d319139e0d90217b2074309a200da8",
                "sha256:22002259e5b7828b05600a762579fa2f8b33373ad95a0ee57b4d6109d0e589ad",
                "sha256:2325123ff3a8ecc10ca76f062445efef13b6cf5a23389e2df3c02a4a527b89bc",
                "sha256:258f9612aba0d06785143ee1cbf2d7361801c95489c0bd10c69d163ec5254a16",
                "sha256:3096286a6072553b5dbd5efbefc22297e9d06a05ac14ba017233fedaed7584a8",
                "sha256:3d13da093d44dee7535b91049e44dd2b5540c2a0e15df168404d3dd2626e0ec5",
                "sha256:408071b64e52192869129a205e5b463abda36eff0cebb19d6e63369440e4dc99",
                "sha256:598bcfd841e0b1d88e32e6a5ea48348a2c726461b05ff057c1b8692be9443c6e",
                "sha256:5d928e2e3c3906e0a29b43dc26d9b3d6e36921eee276786c4e7ad9ff5665c78a",
                "sha256:5f75e7f237428755d00e7460239a2482fa7e3970db56c8935bd60da3f0733e56",
                "sha256:60848099b76467ef09b62b0f4512e7e6f0a2c977357a036de602b653667f5f4c",
                "sha256:6b1d08f2e7f2048d77343279c4d4faa7aef168b3e36039cba1917fffb781a8ed",
                "sha256:70bd1bb271e9429e2793902dfd194b653221904a07cbf207c3139e2672d17959",
                "sha256:76ed710b4e953fc31c663b079d317c18f40235ba2e3d55f70ff80794f7b57922",
                "sha256:7920e3eccd26b7f4c661b746002f5ec5f0928076bd738d38d894bb359ce51927",
                "sha256:7db68f15486d412b8e2cfcd584bf3b3a000911d25779d081cbbae76d71bd1a7e",
                "sha256:8833e27949ea32d27f7e96930fa29404dd4f2feb13cce483daf52e8842ec246a",
                "sha256:944fbdd540712d5377a8795c840a97ff71e7f3221d3fddc98769a15a87b36131",
                "sha256:9a6b035aa2c5fcf3dbbf0e3a8a5bc75286fc2d4e6f9cfa738788b433ec894919",
                "sha256:9bdcff4b9051fb1aa4bba4fceff6a5f770c6be436408efd99b76fc827f2a9319",
                "sha256:a9017ff5fc2522e45562882ff481128631bf35da444775bc2776ac5c61d8bcae",
                "sha256:aa4230234d02e6f32f189fd40b59d5a968fe77e80f59c9c933384fe8ba535535",
                "sha256:ad80bb338cf9f8129c049837a42a43451fc7c8b57ad56f8e6d32e7697b115505",
                "sha256:adb94a28225005890d4cf73648b5131e885c7b4b17bc762779f061844aabcc11",
                "sha256:b3090631fecdf7e983d183d0fad7ea72cfb12fa9212461a9b708ff7907ffff47",
                "sha256:b33b51ab057f8a20b497ffafdb1e79256db0c03ef4f5e3d52e7497200e11f821",
                "sha256:b97c9a144bbeec7039cca44df117efcbeed7209543f5695201cacf05ba3b5857",
                "sha256:be13a18cec649ebaab835dff269e914679ef329204704869f2f167b2c163a9da",
                "sha256:be9768e56f92d1d7cd94185bab5856f3c5589a50d221c166cc2ad5eb134bd1dc",
                "sha256:c1580087ab493c6b43e66f2bdd165d9e3c1e86ef83f6c2c44a29f2869d2c5bd5",
                "sha256:c35872b2916ab5a240d52a94314c963476c989814ba9b519bc842e5b61b464bb",
                "sha256:c70c7dd733a4c56838d1f1781e769081a25fade879510c5b5f0df76956abfa05",
                "sha256:c767458511a59f6f597bfb0032a1c82a52c29ae228c2c0a6865cfeaeaac4c5f5",
                "sha256:c87df8ae3f01ffb4483c796fe1b15232ce2b219f0b18126948616224d3f658ee",
                "sha256:ca1c4a569232c063615f9e70ff9a1e2fee8c66a6fb5caf0f5e8b21a396deec3e",
                "sha256:cc407b68e0a874e7ece60f6639df46309376882152345508be94da608cc0b831",
                "sha256:da862b8f7de577bc421323714f63276acb2f759ab8c5e33335509f0b89e06b8f",
                "sha256:dfe7eac0d253915116ed0cd160a15a88981a1d194c1ef151e862a5c7d2f853d3",
                "sha256:ed1377feed808c9c1139bdb6a61bcbf030c236dd288d6fca71ac26906ab03ba6",
                "sha256:f42ad188466d946f1b3afc0a9e1a266ac8926461ee0786c06baac6bd71f8a6f3",
                "sha256:f92731609d6625e1cc26ff5757db4d32b6b810d2a3363b0ff94ff573e5901f6f"
            ],
            "markers": "python_version >= '2.7' and python_version not in '3.0, 3.1, 3.2, 3.3, 3.4'",
            "version": "==1.1.0"
        },
        "gunicorn": {
            "hashes": [
                "sha256:9dcc4547dbb1cb284accfb15ab5667a0e5d1881cc443e0677b4882a4067a807e",
                "sha256:e0a968b5ba15f8a328fdfd7ab1fcb5af4470c28aaf7e55df02a99bc13138e6e8"
            ],
            "index": "bypi",
            "version": "==20.1.0"
        },
        "hvac": {
            "hashes": [
                "sha256:705822074cceb10a498a809b2e14f6e296e86f045ae9635529c41b8af5e07a18",
                "sha256:9d5504e35388e665db5086edf75d2425831573c6569bb0bf3c2c6eaff30e034e"
            ],
            "markers": "python_version >= '2.7'",
            "version": "==0.11.0"
        },
        "idna": {
            "hashes": [
                "sha256:14475042e284991034cb48e06f6851428fb14c4dc953acd9be9a5e95c7b6dd7a",
                "sha256:467fbad99067910785144ce333826c71fb0e63a425657295239737f7ecd125f3"
            ],
            "markers": "python_version >= '3'",
            "version": "==3.2"
        },
        "iniconfig": {
            "hashes": [
                "sha256:011e24c64b7f47f6ebd835bb12a743f2fbe9a26d4cecaa7f53bc4f35ee9da8b3",
                "sha256:bc3af051d7d14b2ee5ef9969666def0cd1a000e121eaea580d4a313df4b37f32"
            ],
            "version": "==1.1.1"
        },
        "isodate": {
            "hashes": [
                "sha256:2e364a3d5759479cdb2d37cce6b9376ea504db2ff90252a2e5b7cc89cc9ff2d8",
                "sha256:aa4d33c06640f5352aca96e4b81afd8ab3b47337cc12089822d6f322ac772c81"
            ],
            "version": "==0.6.0"
        },
        "kombu": {
            "hashes": [
                "sha256:01481d99f4606f6939cdc9b637264ed353ee9e3e4f62cfb582324142c41a572d",
                "sha256:e2dedd8a86c9077c350555153825a31e456a0dc20c15d5751f00137ec9c75f0a"
            ],
            "index": "bypi",
            "version": "==5.1.0"
        },
        "mock": {
            "hashes": [
                "sha256:122fcb64ee37cfad5b3f48d7a7d51875d7031aaf3d8be7c42e2bee25044eee62",
                "sha256:7d3fbbde18228f4ff2f1f119a45cdffa458b4c0dee32eb4d2bb2f82554bac7bc"
            ],
            "index": "bypi",
            "version": "==4.0.3"
        },
        "msal": {
            "hashes": [
                "sha256:08f61506d78042f2b5d25915acea609c0c176ee7addbe835edac8f6135548446",
                "sha256:1ab72dbb623fb8663e8fdefc052b1f9d4ae0951ea872f5f488dad58f3618c89d"
            ],
            "version": "==1.13.0"
        },
        "msal-extensions": {
            "hashes": [
                "sha256:5523dfa15da88297e90d2e73486c8ef875a17f61ea7b7e2953a300432c2e7861",
                "sha256:a530c2d620061822f2ced8e29da301bc928b146970df635c852907423e8ddddc"
            ],
            "version": "==0.3.0"
        },
        "msrest": {
            "hashes": [
                "sha256:72661bc7bedc2dc2040e8f170b6e9ef226ee6d3892e01affd4d26b06474d68d8",
                "sha256:c840511c845330e96886011a236440fafc2c9aff7b2df9c0a92041ee2dee3782"
            ],
            "version": "==0.6.21"
        },
        "oauthlib": {
            "hashes": [
                "sha256:42bf6354c2ed8c6acb54d971fce6f88193d97297e18602a3a886603f9d7730cc",
                "sha256:8f0215fcc533dd8dd1bee6f4c412d4f0cd7297307d43ac61666389e3bc3198a3"
            ],
            "markers": "python_version >= '3.6'",
            "version": "==3.1.1"
        },
        "packaging": {
            "hashes": [
                "sha256:7dc96269f53a4ccec5c0670940a4281106dd0bb343f47b7471f779df49c2fbe7",
                "sha256:c86254f9220d55e31cc94d69bade760f0847da8000def4dfe1c6b872fd14ff14"
            ],
            "markers": "python_version >= '3.6'",
            "version": "==21.0"
        },
        "pluggy": {
            "hashes": [
                "sha256:15b2acde666561e1298d71b523007ed7364de07029219b604cf808bfa1c765b0",
                "sha256:966c145cd83c96502c3c3868f50408687b38434af77734af1e9ca461a4081d2d"
            ],
            "markers": "python_version >= '2.7' and python_version not in '3.0, 3.1, 3.2, 3.3'",
            "version": "==0.13.1"
        },
        "portalocker": {
            "hashes": [
                "sha256:34cb36c618d88bcd9079beb36dcdc1848a3e3d92ac4eac59055bdeafc39f9d4a",
                "sha256:6d6f5de5a3e68c4dd65a98ec1babb26d28ccc5e770e07b672d65d5a35e4b2d8a"
            ],
            "markers": "platform_system != 'Windows'",
            "version": "==1.7.1"
        },
        "prometheus-client": {
            "hashes": [
                "sha256:3a8baade6cb80bcfe43297e33e7623f3118d660d41387593758e2fb1ea173a86",
                "sha256:b014bc76815eb1399da8ce5fc84b7717a3e63652b0c0f8804092c9363acab1b2"
            ],
            "index": "bypi",
            "version": "==0.11.0"
        },
        "psycopg2-binary": {
            "hashes": [
                "sha256:0b7dae87f0b729922e06f85f667de7bf16455d411971b2043bbd9577af9d1975",
                "sha256:0f2e04bd2a2ab54fa44ee67fe2d002bb90cee1c0f1cc0ebc3148af7b02034cbd",
                "sha256:123c3fb684e9abfc47218d3784c7b4c47c8587951ea4dd5bc38b6636ac57f616",
                "sha256:1473c0215b0613dd938db54a653f68251a45a78b05f6fc21af4326f40e8360a2",
                "sha256:14db1752acdd2187d99cb2ca0a1a6dfe57fc65c3281e0f20e597aac8d2a5bd90",
                "sha256:1e3a362790edc0a365385b1ac4cc0acc429a0c0d662d829a50b6ce743ae61b5a",
                "sha256:1e85b74cbbb3056e3656f1cc4781294df03383127a8114cbc6531e8b8367bf1e",
                "sha256:20f1ab44d8c352074e2d7ca67dc00843067788791be373e67a0911998787ce7d",
                "sha256:2f62c207d1740b0bde5c4e949f857b044818f734a3d57f1d0d0edc65050532ed",
                "sha256:3242b9619de955ab44581a03a64bdd7d5e470cc4183e8fcadd85ab9d3756ce7a",
                "sha256:35c4310f8febe41f442d3c65066ca93cccefd75013df3d8c736c5b93ec288140",
                "sha256:4235f9d5ddcab0b8dbd723dca56ea2922b485ea00e1dafacf33b0c7e840b3d32",
                "sha256:5ced67f1e34e1a450cdb48eb53ca73b60aa0af21c46b9b35ac3e581cf9f00e31",
                "sha256:7360647ea04db2e7dff1648d1da825c8cf68dc5fbd80b8fb5b3ee9f068dcd21a",
                "sha256:8c13d72ed6af7fd2c8acbd95661cf9477f94e381fce0792c04981a8283b52917",
                "sha256:988b47ac70d204aed01589ed342303da7c4d84b56c2f4c4b8b00deda123372bf",
                "sha256:995fc41ebda5a7a663a254a1dcac52638c3e847f48307b5416ee373da15075d7",
                "sha256:a36c7eb6152ba5467fb264d73844877be8b0847874d4822b7cf2d3c0cb8cdcb0",
                "sha256:aed4a9a7e3221b3e252c39d0bf794c438dc5453bc2963e8befe9d4cd324dff72",
                "sha256:aef9aee84ec78af51107181d02fe8773b100b01c5dfde351184ad9223eab3698",
                "sha256:b0221ca5a9837e040ebf61f48899926b5783668b7807419e4adae8175a31f773",
                "sha256:b4d7679a08fea64573c969f6994a2631908bb2c0e69a7235648642f3d2e39a68",
                "sha256:c250a7ec489b652c892e4f0a5d122cc14c3780f9f643e1a326754aedf82d9a76",
                "sha256:ca86db5b561b894f9e5f115d6a159fff2a2570a652e07889d8a383b5fae66eb4",
                "sha256:cfc523edecddaef56f6740d7de1ce24a2fdf94fd5e704091856a201872e37f9f",
                "sha256:da113b70f6ec40e7d81b43d1b139b9db6a05727ab8be1ee559f3a69854a69d34",
                "sha256:f6fac64a38f6768e7bc7b035b9e10d8a538a9fadce06b983fb3e6fa55ac5f5ce",
                "sha256:f8559617b1fcf59a9aedba2c9838b5b6aa211ffedecabca412b92a1ff75aac1a",
                "sha256:fbb42a541b1093385a2d8c7eec94d26d30437d0e77c1d25dae1dcc46741a385e"
            ],
            "index": "bypi",
            "version": "==2.9.1"
        },
        "py": {
            "hashes": [
                "sha256:21b81bda15b66ef5e1a777a21c4dcd9c20ad3efd0b3f817e7a809035269e1bd3",
                "sha256:3b80836aa6d1feeaa108e046da6423ab8f6ceda6468545ae8d02d9d58d18818a"
            ],
            "markers": "python_version >= '2.7' and python_version not in '3.0, 3.1, 3.2, 3.3'",
            "version": "==1.10.0"
        },
        "pyasn1": {
            "hashes": [
                "sha256:014c0e9976956a08139dc0712ae195324a75e142284d5f87f1a87ee1b068a359",
                "sha256:03840c999ba71680a131cfaee6fab142e1ed9bbd9c693e285cc6aca0d555e576",
                "sha256:0458773cfe65b153891ac249bcf1b5f8f320b7c2ce462151f8fa74de8934becf",
                "sha256:08c3c53b75eaa48d71cf8c710312316392ed40899cb34710d092e96745a358b7",
                "sha256:39c7e2ec30515947ff4e87fb6f456dfc6e84857d34be479c9d4a4ba4bf46aa5d",
                "sha256:5c9414dcfede6e441f7e8f81b43b34e834731003427e5b09e4e00e3172a10f00",
                "sha256:6e7545f1a61025a4e58bb336952c5061697da694db1cae97b116e9c46abcf7c8",
                "sha256:78fa6da68ed2727915c4767bb386ab32cdba863caa7dbe473eaae45f9959da86",
                "sha256:7ab8a544af125fb704feadb008c99a88805126fb525280b2270bb25cc1d78a12",
                "sha256:99fcc3c8d804d1bc6d9a099921e39d827026409a58f2a720dcdb89374ea0c776",
                "sha256:aef77c9fb94a3ac588e87841208bdec464471d9871bd5050a287cc9a475cd0ba",
                "sha256:e89bf84b5437b532b0803ba5c9a5e054d21fec423a89952a74f87fa2c9b7bce2",
                "sha256:fec3e9d8e36808a28efb59b489e4528c10ad0f480e57dcc32b4de5c9d8c9fdf3"
            ],
            "version": "==0.4.8"
        },
        "pycparser": {
            "hashes": [
                "sha256:2d475327684562c3a96cc71adf7dc8c4f0565175cf86b6d7a404ff4c771f15f0",
                "sha256:7582ad22678f0fcd81102833f60ef8d0e57288b6b5fb00323d101be910e35705"
            ],
            "markers": "python_version >= '2.7' and python_version not in '3.0, 3.1, 3.2, 3.3'",
            "version": "==2.20"
        },
        "pycryptodome": {
            "hashes": [
                "sha256:09c1555a3fa450e7eaca41ea11cd00afe7c91fef52353488e65663777d8524e0",
                "sha256:12222a5edc9ca4a29de15fbd5339099c4c26c56e13c2ceddf0b920794f26165d",
                "sha256:1723ebee5561628ce96748501cdaa7afaa67329d753933296321f0be55358dce",
                "sha256:1c5e1ca507de2ad93474be5cfe2bfa76b7cf039a1a32fc196f40935944871a06",
                "sha256:2603c98ae04aac675fefcf71a6c87dc4bb74a75e9071ae3923bbc91a59f08d35",
                "sha256:2dea65df54349cdfa43d6b2e8edb83f5f8d6861e5cf7b1fbc3e34c5694c85e27",
                "sha256:31c1df17b3dc5f39600a4057d7db53ac372f492c955b9b75dd439f5d8b460129",
                "sha256:38661348ecb71476037f1e1f553159b80d256c00f6c0b00502acac891f7116d9",
                "sha256:3e2e3a06580c5f190df843cdb90ea28d61099cf4924334d5297a995de68e4673",
                "sha256:3f840c49d38986f6e17dbc0673d37947c88bc9d2d9dba1c01b979b36f8447db1",
                "sha256:501ab36aae360e31d0ec370cf5ce8ace6cb4112060d099b993bc02b36ac83fb6",
                "sha256:60386d1d4cfaad299803b45a5bc2089696eaf6cdd56f9fc17479a6f89595cfc8",
                "sha256:6260e24d41149268122dd39d4ebd5941e9d107f49463f7e071fd397e29923b0c",
                "sha256:6bbf7fee7b7948b29d7e71fcacf48bac0c57fb41332007061a933f2d996f9713",
                "sha256:6d2df5223b12437e644ce0a3be7809471ffa71de44ccd28b02180401982594a6",
                "sha256:758949ca62690b1540dfb24ad773c6da9cd0e425189e83e39c038bbd52b8e438",
                "sha256:77997519d8eb8a4adcd9a47b9cec18f9b323e296986528186c0e9a7a15d6a07e",
                "sha256:7fd519b89585abf57bf47d90166903ec7b43af4fe23c92273ea09e6336af5c07",
                "sha256:98213ac2b18dc1969a47bc65a79a8fca02a414249d0c8635abb081c7f38c91b6",
                "sha256:99b2f3fc51d308286071d0953f92055504a6ffe829a832a9fc7a04318a7683dd",
                "sha256:9b6f711b25e01931f1c61ce0115245a23cdc8b80bf8539ac0363bdcf27d649b6",
                "sha256:a3105a0eb63eacf98c2ecb0eb4aa03f77f40fbac2bdde22020bb8a536b226bb8",
                "sha256:a8eb8b6ea09ec1c2535bf39914377bc8abcab2c7d30fa9225eb4fe412024e427",
                "sha256:a92d5c414e8ee1249e850789052608f582416e82422502dc0ac8c577808a9067",
                "sha256:d3d6958d53ad307df5e8469cc44474a75393a434addf20ecd451f38a72fe29b8",
                "sha256:e0a4d5933a88a2c98bbe19c0c722f5483dc628d7a38338ac2cb64a7dbd34064b",
                "sha256:e3bf558c6aeb49afa9f0c06cee7fb5947ee5a1ff3bd794b653d39926b49077fa",
                "sha256:e61e363d9a5d7916f3a4ce984a929514c0df3daf3b1b2eb5e6edbb131ee771cf",
                "sha256:f977cdf725b20f6b8229b0c87acb98c7717e742ef9f46b113985303ae12a99da",
                "sha256:fc7489a50323a0df02378bc2fff86eb69d94cc5639914346c736be981c6a02e7"
            ],
            "markers": "python_version >= '2.7' and python_version not in '3.0, 3.1, 3.2, 3.3, 3.4'",
            "version": "==3.10.1"
        },
        "pydantic": {
            "hashes": [
                "sha256:021ea0e4133e8c824775a0cfe098677acf6fa5a3cbf9206a376eed3fc09302cd",
                "sha256:05ddfd37c1720c392f4e0d43c484217b7521558302e7069ce8d318438d297739",
                "sha256:05ef5246a7ffd2ce12a619cbb29f3307b7c4509307b1b49f456657b43529dc6f",
                "sha256:10e5622224245941efc193ad1d159887872776df7a8fd592ed746aa25d071840",
                "sha256:18b5ea242dd3e62dbf89b2b0ec9ba6c7b5abaf6af85b95a97b00279f65845a23",
                "sha256:234a6c19f1c14e25e362cb05c68afb7f183eb931dd3cd4605eafff055ebbf287",
                "sha256:244ad78eeb388a43b0c927e74d3af78008e944074b7d0f4f696ddd5b2af43c62",
                "sha256:26464e57ccaafe72b7ad156fdaa4e9b9ef051f69e175dbbb463283000c05ab7b",
                "sha256:41b542c0b3c42dc17da70554bc6f38cbc30d7066d2c2815a94499b5684582ecb",
                "sha256:4a03cbbe743e9c7247ceae6f0d8898f7a64bb65800a45cbdc52d65e370570820",
                "sha256:4be75bebf676a5f0f87937c6ddb061fa39cbea067240d98e298508c1bda6f3f3",
                "sha256:54cd5121383f4a461ff7644c7ca20c0419d58052db70d8791eacbbe31528916b",
                "sha256:589eb6cd6361e8ac341db97602eb7f354551482368a37f4fd086c0733548308e",
                "sha256:8621559dcf5afacf0069ed194278f35c255dc1a1385c28b32dd6c110fd6531b3",
                "sha256:8b223557f9510cf0bfd8b01316bf6dd281cf41826607eada99662f5e4963f316",
                "sha256:99a9fc39470010c45c161a1dc584997f1feb13f689ecf645f59bb4ba623e586b",
                "sha256:a7c6002203fe2c5a1b5cbb141bb85060cbff88c2d78eccbc72d97eb7022c43e4",
                "sha256:a83db7205f60c6a86f2c44a61791d993dff4b73135df1973ecd9eed5ea0bda20",
                "sha256:ac8eed4ca3bd3aadc58a13c2aa93cd8a884bcf21cb019f8cfecaae3b6ce3746e",
                "sha256:e710876437bc07bd414ff453ac8ec63d219e7690128d925c6e82889d674bb505",
                "sha256:ea5cb40a3b23b3265f6325727ddfc45141b08ed665458be8c6285e7b85bd73a1",
                "sha256:fec866a0b59f372b7e776f2d7308511784dace622e0992a0b59ea3ccee0ae833"
            ],
            "index": "bypi",
            "version": "==1.8.2"
        },
        "pyjwt": {
            "extras": [
                "crypto"
            ],
            "hashes": [
                "sha256:934d73fbba91b0483d3857d1aff50e96b2a892384ee2c17417ed3203f173fca1",
                "sha256:fba44e7898bbca160a2b2b501f492824fc8382485d3a6f11ba5d0c1937ce6130"
            ],
            "index": "bypi",
            "version": "==2.1.0"
        },
<<<<<<< HEAD
        "python-dateutil": {
            "hashes": [
                "sha256:0123cacc1627ae19ddf3c27a5de5bd67ee4586fbdd6440d9748f8abb483d3e86",
                "sha256:961d03dc3453ebbc59dbdea9e4e11c5651520a876d0f4db161e8674aae935da9"
            ],
            "markers": "python_version >= '2.7' and python_version not in '3.0, 3.1, 3.2, 3.3'",
            "version": "==2.8.2"
=======
        "pyparsing": {
            "hashes": [
                "sha256:c203ec8783bf771a155b207279b9bccb8dea02d8f0c9e5f8ead507bc3246ecc1",
                "sha256:ef9d7589ef3c200abe66653d3f1ab1033c3c419ae9b9bdb1240a85b024efc88b"
            ],
            "markers": "python_version >= '2.6' and python_version not in '3.0, 3.1, 3.2'",
            "version": "==2.4.7"
        },
        "pytest": {
            "hashes": [
                "sha256:50bcad0a0b9c5a72c8e4e7c9855a3ad496ca6a881a3641b4260605450772c54b",
                "sha256:91ef2131a9bd6be8f76f1f08eac5c5317221d6ad1e143ae03894b862e8976890"
            ],
            "index": "bypi",
            "version": "==6.2.4"
        },
        "pytest-mock": {
            "hashes": [
                "sha256:30c2f2cc9759e76eee674b81ea28c9f0b94f8f0445a1b87762cadf774f0df7e3",
                "sha256:40217a058c52a63f1042f0784f62009e976ba824c418cced42e88d5f40ab0e62"
            ],
            "index": "bypi",
            "version": "==3.6.1"
>>>>>>> b39b9caa
        },
        "python-jose": {
            "extras": [
                "cryptography"
            ],
            "hashes": [
                "sha256:55779b5e6ad599c6336191246e95eb2293a9ddebd555f796a65f838f07e5d78a",
                "sha256:9b1376b023f8b298536eedd47ae1089bcdb848f1535ab30555cd92002d78923a"
            ],
            "index": "bypi",
            "version": "==3.3.0"
        },
        "python-json-logger": {
            "hashes": [
                "sha256:f26eea7898db40609563bed0a7ca11af12e2a79858632706d835a0f961b7d398"
            ],
            "index": "bypi",
            "version": "==2.0.1"
        },
        "requests": {
            "hashes": [
                "sha256:6c1246513ecd5ecd4528a0906f910e8f0f9c6b8ec72030dc9fd154dc1a6efd24",
                "sha256:b8aa58f8cf793ffd8782d3d8cb19e66ef36f7aba4353eec859e74678b01b07a7"
            ],
            "index": "bypi",
            "version": "==2.26.0"
        },
        "requests-oauthlib": {
            "hashes": [
                "sha256:7f71572defaecd16372f9006f33c2ec8c077c3cfa6f5911a9a90202beb513f3d",
                "sha256:b4261601a71fd721a8bd6d7aa1cc1d6a8a93b4a9f5e96626f8e4d91e8beeaa6a",
                "sha256:fa6c47b933f01060936d87ae9327fead68768b69c6c9ea2109c48be30f2d4dbc"
            ],
            "version": "==1.3.0"
        },
        "rsa": {
            "hashes": [
                "sha256:78f9a9bf4e7be0c5ded4583326e7461e3a3c5aae24073648b4bdfa797d78c9d2",
                "sha256:9d689e6ca1b3038bc82bf8d23e944b6b6037bc02301a574935b2dd946e0353b9"
            ],
            "markers": "python_version >= '3.5' and python_version < '4'",
            "version": "==4.7.2"
        },
        "shared-config-storage": {
            "hashes": [
                "sha256:453f3b64cc8cec6743bd9069542fada1edc46fc66d4a606ac73f7cccf32ec547"
            ],
            "index": "bypi",
            "version": "==1.4.6"
        },
        "six": {
            "hashes": [
                "sha256:1e61c37477a1626458e36f7b1d82aa5c9b094fa4802892072e49de9c60c4c926",
                "sha256:8abb2f1d86890a2dfb989f9a77cfcfd3e47c2a354b01111771326f8aa26e0254"
            ],
            "markers": "python_version >= '2.7' and python_version not in '3.0, 3.1, 3.2'",
            "version": "==1.16.0"
        },
        "sqlalchemy": {
            "hashes": [
                "sha256:09dbb4bc01a734ccddbf188deb2a69aede4b3c153a72b6d5c6900be7fb2945b1",
                "sha256:12bac5fa1a6ea870bdccb96fe01610641dd44ebe001ed91ef7fcd980e9702db5",
                "sha256:1fdae7d980a2fa617d119d0dc13ecb5c23cc63a8b04ffcb5298f2c59d86851e9",
                "sha256:26daa429f039e29b1e523bf763bfab17490556b974c77b5ca7acb545b9230e9a",
                "sha256:36a089dc604032d41343d86290ce85d4e6886012eea73faa88001260abf5ff81",
                "sha256:39b5d36ab71f73c068cdcf70c38075511de73616e6c7fdd112d6268c2704d9f5",
                "sha256:4014978de28163cd8027434916a92d0f5bb1a3a38dff5e8bf8bff4d9372a9117",
                "sha256:44d23ea797a5e0be71bc5454b9ae99158ea0edc79e2393c6e9a2354de88329c0",
                "sha256:488608953385d6c127d2dcbc4b11f8d7f2f30b89f6bd27c01b042253d985cc2f",
                "sha256:5102b9face693e8b2db3b2539c7e1a5d9a5b4dc0d79967670626ffd2f710d6e6",
                "sha256:5908ea6c652a050d768580d01219c98c071e71910ab8e7b42c02af4010608397",
                "sha256:5d856cc50fd26fc8dd04892ed5a5a3d7eeb914fea2c2e484183e2d84c14926e0",
                "sha256:68393d3fd31469845b6ba11f5b4209edbea0b58506be0e077aafbf9aa2e21e11",
                "sha256:6a16c7c4452293da5143afa3056680db2d187b380b3ef4d470d4e29885720de3",
                "sha256:756f5d2f5b92d27450167247fb574b09c4cd192a3f8c2e493b3e518a204ee543",
                "sha256:891927a49b2363a4199763a9d436d97b0b42c65922a4ea09025600b81a00d17e",
                "sha256:9bfe882d5a1bbde0245dca0bd48da0976bd6634cf2041d2fdf0417c5463e40e5",
                "sha256:9fcbb4b4756b250ed19adc5e28c005b8ed56fdb5c21efa24c6822c0575b4964d",
                "sha256:a00d9c6d3a8afe1d1681cd8a5266d2f0ed684b0b44bada2ca82403b9e8b25d39",
                "sha256:a5e14cb0c0a4ac095395f24575a0e7ab5d1be27f5f9347f1762f21505e3ba9f1",
                "sha256:b48148ceedfb55f764562e04c00539bb9ea72bf07820ca15a594a9a049ff6b0e",
                "sha256:b7fb937c720847879c7402fe300cfdb2aeff22349fa4ea3651bca4e2d6555939",
                "sha256:bc34a007e604091ca3a4a057525efc4cefd2b7fe970f44d20b9cfa109ab1bddb",
                "sha256:c9373ef67a127799027091fa53449125351a8c943ddaa97bec4e99271dbb21f4",
                "sha256:d09a760b0a045b4d799102ae7965b5491ccf102123f14b2a8cc6c01d1021a2d9",
                "sha256:ec1be26cdccd60d180359a527d5980d959a26269a2c7b1b327a1eea0cab37ed8",
                "sha256:eedd76f135461cf237534a6dc0d1e0f6bb88a1dc193678fab48a11d223462da5",
                "sha256:f028ef6a1d828bc754852a022b2160e036202ac8658a6c7d34875aafd14a9a15",
                "sha256:f814d80844969b0d22ea63663da4de5ca1c434cfbae226188901e5d368792c17",
                "sha256:fd2102a8f8a659522719ed73865dff3d3cc76eb0833039dc473e0ad3041d04be"
            ],
            "index": "bypi",
            "version": "==1.4.22"
        },
<<<<<<< HEAD
        "text-unidecode": {
            "hashes": [
                "sha256:1311f10e8b895935241623731c2ba64f4c455287888b18189350b67134a822e8",
                "sha256:bad6603bb14d279193107714b288be206cac565dfa49aa5b105294dd5c4aab93"
            ],
            "version": "==1.3"
=======
        "toml": {
            "hashes": [
                "sha256:806143ae5bfb6a3c6e736a764057db0e6a0e05e338b5630894a5f779cabb4f9b",
                "sha256:b3bda1d108d5dd99f4a20d24d9c348e91c4db7ab1b749200bded2f839ccbe68f"
            ],
            "markers": "python_version >= '2.6' and python_version not in '3.0, 3.1, 3.2'",
            "version": "==0.10.2"
>>>>>>> b39b9caa
        },
        "typing-extensions": {
            "hashes": [
                "sha256:0ac0f89795dd19de6b97debb0c6af1c70987fd80a2d62d1958f7e56fcc31b497",
                "sha256:50b6f157849174217d0656f99dc82fe932884fb250826c18350e159ec6cdf342",
                "sha256:779383f6086d90c99ae41cf0ff39aac8a7937a9283ce0a414e5dd782f4c94a84"
            ],
            "version": "==3.10.0.0"
        },
        "urllib3": {
            "hashes": [
                "sha256:39fb8672126159acb139a7718dd10806104dec1e2f0f6c88aab05d17df10c8d4",
                "sha256:f57b4c16c62fa2760b7e3d97c35b255512fb6b59a259730f36ba32ce9f8e342f"
            ],
            "markers": "python_version >= '2.7' and python_version not in '3.0, 3.1, 3.2, 3.3, 3.4' and python_version < '4'",
            "version": "==1.26.6"
        },
        "vine": {
            "hashes": [
                "sha256:4c9dceab6f76ed92105027c49c823800dd33cacce13bdedc5b914e3514b7fb30",
                "sha256:7d3b1624a953da82ef63462013bbd271d3eb75751489f9807598e8f340bd637e"
            ],
            "markers": "python_version >= '3.6'",
            "version": "==5.0.0"
        },
        "voluptuous": {
            "hashes": [
                "sha256:663572419281ddfaf4b4197fd4942d181630120fb39b333e3adad70aeb56444b",
                "sha256:8ace33fcf9e6b1f59406bfaf6b8ec7bcc44266a9f29080b4deb4fe6ff2492386"
            ],
            "index": "bypi",
            "version": "==0.12.1"
        }
    },
    "develop": {
        "appdirs": {
            "hashes": [
                "sha256:7d5d0167b2b1ba821647616af46a749d1c653740dd0d2415100fe26e27afdf41",
                "sha256:a841dacd6b99318a741b166adb07e19ee71a274450e68237b4650ca1055ab128"
            ],
            "version": "==1.4.4"
        },
        "attrs": {
            "hashes": [
                "sha256:149e90d6d8ac20db7a955ad60cf0e6881a3f20d37096140088356da6c716b0b1",
                "sha256:ef6aaac3ca6cd92904cdd0d83f629a15f18053ec84e6432106f7a4d04ae4f5fb"
            ],
            "markers": "python_version >= '2.7' and python_version not in '3.0, 3.1, 3.2, 3.3, 3.4'",
            "version": "==21.2.0"
        },
        "black": {
            "hashes": [
                "sha256:20d326de75d13be6290925a95c94a9f368aca2f71cb7b753a938a5ae20f34a37",
                "sha256:c9601dc863779db2fb1bf18b345bbfa2bb868463123cde6a7eff44b59e4ef739"
            ],
            "index": "bypi",
            "version": "==21.4b1"
        },
        "certifi": {
            "hashes": [
                "sha256:2bbf76fd432960138b3ef6dda3dde0544f27cbf8546c458e60baf371917ba9ee",
                "sha256:50b1e4f8446b06f41be7dd6338db18e0990601dce795c2b1686458aa7e8fa7d8"
            ],
            "version": "==2021.5.30"
        },
        "charset-normalizer": {
            "hashes": [
                "sha256:88fce3fa5b1a84fdcb3f603d889f723d1dd89b26059d0123ca435570e848d5e1",
                "sha256:c46c3ace2d744cfbdebceaa3c19ae691f53ae621b39fd7570f59d14fb7f2fd12"
            ],
            "markers": "python_version >= '3'",
            "version": "==2.0.3"
        },
        "click": {
            "hashes": [
                "sha256:8c04c11192119b1ef78ea049e0a6f0463e4c48ef00a30160c704337586f3ad7a",
                "sha256:fba402a4a47334742d782209a7c79bc448911afe1149d07bdabdf480b3e2f4b6"
            ],
            "index": "bypi",
            "version": "==8.0.1"
        },
        "colorama": {
            "hashes": [
                "sha256:5941b2b48a20143d2267e95b1c2a7603ce057ee39fd88e7329b0c292aa16869b",
                "sha256:9f47eda37229f68eee03b24b9748937c7dc3868f906e8ba69fbcbdd3bc5dc3e2"
            ],
            "markers": "python_version > '3.4'",
            "version": "==0.4.4"
        },
        "factory-boy": {
            "hashes": [
                "sha256:1d3db4b44b8c8c54cdd8b83ae4bdb9aeb121e464400035f1f03ae0e1eade56a4",
                "sha256:401cc00ff339a022f84d64a4339503d1689e8263a4478d876e58a3295b155c5b"
            ],
            "index": "bypi",
            "version": "==3.2.0"
        },
        "faker": {
            "hashes": [
                "sha256:771b21ab55924867ac865f4b0c2f547c200172293b1056be16289584ef1215cb",
                "sha256:f27a2a5c34042752f9d5fea2a9667aed5265d7d7bdd5ce83bc03b2f8a540d148"
            ],
            "markers": "python_version >= '3.6'",
            "version": "==8.10.3"
        },
        "flake8": {
            "hashes": [
                "sha256:07528381786f2a6237b061f6e96610a4167b226cb926e2aa2b6b1d78057c576b",
                "sha256:bf8fd333346d844f616e8d47905ef3a3384edae6b4e9beb0c5101e25e3110907"
            ],
            "index": "bypi",
            "version": "==3.9.2"
        },
        "flake8-polyfill": {
            "hashes": [
                "sha256:12be6a34ee3ab795b19ca73505e7b55826d5f6ad7230d31b18e106400169b9e9",
                "sha256:e44b087597f6da52ec6393a709e7108b2905317d0c0b744cdca6208e670d8eda"
            ],
            "version": "==1.0.2"
        },
        "future": {
            "hashes": [
                "sha256:b1bead90b70cf6ec3f0710ae53a525360fa360d306a86583adc6bf83a4db537d"
            ],
            "markers": "python_version >= '2.6' and python_version not in '3.0, 3.1, 3.2'",
            "version": "==0.18.2"
        },
        "glob2": {
            "hashes": [
                "sha256:85c3dbd07c8aa26d63d7aacee34fa86e9a91a3873bc30bf62ec46e531f92ab8c"
            ],
            "version": "==0.7"
        },
        "greenlet": {
            "hashes": [
                "sha256:03f28a5ea20201e70ab70518d151116ce939b412961c33827519ce620957d44c",
                "sha256:06d7ac89e6094a0a8f8dc46aa61898e9e1aec79b0f8b47b2400dd51a44dbc832",
                "sha256:06ecb43b04480e6bafc45cb1b4b67c785e183ce12c079473359e04a709333b08",
                "sha256:096cb0217d1505826ba3d723e8981096f2622cde1eb91af9ed89a17c10aa1f3e",
                "sha256:0c557c809eeee215b87e8a7cbfb2d783fb5598a78342c29ade561440abae7d22",
                "sha256:0de64d419b1cb1bfd4ea544bedea4b535ef3ae1e150b0f2609da14bbf48a4a5f",
                "sha256:14927b15c953f8f2d2a8dffa224aa78d7759ef95284d4c39e1745cf36e8cdd2c",
                "sha256:16183fa53bc1a037c38d75fdc59d6208181fa28024a12a7f64bb0884434c91ea",
                "sha256:206295d270f702bc27dbdbd7651e8ebe42d319139e0d90217b2074309a200da8",
                "sha256:22002259e5b7828b05600a762579fa2f8b33373ad95a0ee57b4d6109d0e589ad",
                "sha256:2325123ff3a8ecc10ca76f062445efef13b6cf5a23389e2df3c02a4a527b89bc",
                "sha256:258f9612aba0d06785143ee1cbf2d7361801c95489c0bd10c69d163ec5254a16",
                "sha256:3096286a6072553b5dbd5efbefc22297e9d06a05ac14ba017233fedaed7584a8",
                "sha256:3d13da093d44dee7535b91049e44dd2b5540c2a0e15df168404d3dd2626e0ec5",
                "sha256:408071b64e52192869129a205e5b463abda36eff0cebb19d6e63369440e4dc99",
                "sha256:598bcfd841e0b1d88e32e6a5ea48348a2c726461b05ff057c1b8692be9443c6e",
                "sha256:5d928e2e3c3906e0a29b43dc26d9b3d6e36921eee276786c4e7ad9ff5665c78a",
                "sha256:5f75e7f237428755d00e7460239a2482fa7e3970db56c8935bd60da3f0733e56",
                "sha256:60848099b76467ef09b62b0f4512e7e6f0a2c977357a036de602b653667f5f4c",
                "sha256:6b1d08f2e7f2048d77343279c4d4faa7aef168b3e36039cba1917fffb781a8ed",
                "sha256:70bd1bb271e9429e2793902dfd194b653221904a07cbf207c3139e2672d17959",
                "sha256:76ed710b4e953fc31c663b079d317c18f40235ba2e3d55f70ff80794f7b57922",
                "sha256:7920e3eccd26b7f4c661b746002f5ec5f0928076bd738d38d894bb359ce51927",
                "sha256:7db68f15486d412b8e2cfcd584bf3b3a000911d25779d081cbbae76d71bd1a7e",
                "sha256:8833e27949ea32d27f7e96930fa29404dd4f2feb13cce483daf52e8842ec246a",
                "sha256:944fbdd540712d5377a8795c840a97ff71e7f3221d3fddc98769a15a87b36131",
                "sha256:9a6b035aa2c5fcf3dbbf0e3a8a5bc75286fc2d4e6f9cfa738788b433ec894919",
                "sha256:9bdcff4b9051fb1aa4bba4fceff6a5f770c6be436408efd99b76fc827f2a9319",
                "sha256:a9017ff5fc2522e45562882ff481128631bf35da444775bc2776ac5c61d8bcae",
                "sha256:aa4230234d02e6f32f189fd40b59d5a968fe77e80f59c9c933384fe8ba535535",
                "sha256:ad80bb338cf9f8129c049837a42a43451fc7c8b57ad56f8e6d32e7697b115505",
                "sha256:adb94a28225005890d4cf73648b5131e885c7b4b17bc762779f061844aabcc11",
                "sha256:b3090631fecdf7e983d183d0fad7ea72cfb12fa9212461a9b708ff7907ffff47",
                "sha256:b33b51ab057f8a20b497ffafdb1e79256db0c03ef4f5e3d52e7497200e11f821",
                "sha256:b97c9a144bbeec7039cca44df117efcbeed7209543f5695201cacf05ba3b5857",
                "sha256:be13a18cec649ebaab835dff269e914679ef329204704869f2f167b2c163a9da",
                "sha256:be9768e56f92d1d7cd94185bab5856f3c5589a50d221c166cc2ad5eb134bd1dc",
                "sha256:c1580087ab493c6b43e66f2bdd165d9e3c1e86ef83f6c2c44a29f2869d2c5bd5",
                "sha256:c35872b2916ab5a240d52a94314c963476c989814ba9b519bc842e5b61b464bb",
                "sha256:c70c7dd733a4c56838d1f1781e769081a25fade879510c5b5f0df76956abfa05",
                "sha256:c767458511a59f6f597bfb0032a1c82a52c29ae228c2c0a6865cfeaeaac4c5f5",
                "sha256:c87df8ae3f01ffb4483c796fe1b15232ce2b219f0b18126948616224d3f658ee",
                "sha256:ca1c4a569232c063615f9e70ff9a1e2fee8c66a6fb5caf0f5e8b21a396deec3e",
                "sha256:cc407b68e0a874e7ece60f6639df46309376882152345508be94da608cc0b831",
                "sha256:da862b8f7de577bc421323714f63276acb2f759ab8c5e33335509f0b89e06b8f",
                "sha256:dfe7eac0d253915116ed0cd160a15a88981a1d194c1ef151e862a5c7d2f853d3",
                "sha256:ed1377feed808c9c1139bdb6a61bcbf030c236dd288d6fca71ac26906ab03ba6",
                "sha256:f42ad188466d946f1b3afc0a9e1a266ac8926461ee0786c06baac6bd71f8a6f3",
                "sha256:f92731609d6625e1cc26ff5757db4d32b6b810d2a3363b0ff94ff573e5901f6f"
            ],
            "markers": "python_version >= '2.7' and python_version not in '3.0, 3.1, 3.2, 3.3, 3.4'",
            "version": "==1.1.0"
        },
        "idna": {
            "hashes": [
                "sha256:14475042e284991034cb48e06f6851428fb14c4dc953acd9be9a5e95c7b6dd7a",
                "sha256:467fbad99067910785144ce333826c71fb0e63a425657295239737f7ecd125f3"
            ],
            "markers": "python_version >= '3'",
            "version": "==3.2"
        },
        "iniconfig": {
            "hashes": [
                "sha256:011e24c64b7f47f6ebd835bb12a743f2fbe9a26d4cecaa7f53bc4f35ee9da8b3",
                "sha256:bc3af051d7d14b2ee5ef9969666def0cd1a000e121eaea580d4a313df4b37f32"
            ],
            "version": "==1.1.1"
        },
        "isort": {
            "hashes": [
                "sha256:eed17b53c3e7912425579853d078a0832820f023191561fcee9d7cae424e0813",
                "sha256:f65ce5bd4cbc6abdfbe29afc2f0245538ab358c14590912df638033f157d555e"
            ],
            "index": "bypi",
            "version": "==5.9.2"
        },
        "mako": {
            "hashes": [
                "sha256:17831f0b7087c313c0ffae2bcbbd3c1d5ba9eeac9c38f2eb7b50e8c99fe9d5ab",
                "sha256:aea166356da44b9b830c8023cd9b557fa856bd8b4035d6de771ca027dfc5cc6e"
            ],
            "markers": "python_version >= '2.7' and python_version not in '3.0, 3.1, 3.2, 3.3'",
            "version": "==1.1.4"
        },
        "mando": {
            "hashes": [
                "sha256:4ce09faec7e5192ffc3c57830e26acba0fd6cd11e1ee81af0d4df0657463bd1c",
                "sha256:79feb19dc0f097daa64a1243db578e7674909b75f88ac2220f1c065c10a0d960"
            ],
            "version": "==0.6.4"
        },
        "markupsafe": {
            "hashes": [
                "sha256:01a9b8ea66f1658938f65b93a85ebe8bc016e6769611be228d797c9d998dd298",
                "sha256:023cb26ec21ece8dc3907c0e8320058b2e0cb3c55cf9564da612bc325bed5e64",
                "sha256:0446679737af14f45767963a1a9ef7620189912317d095f2d9ffa183a4d25d2b",
                "sha256:0717a7390a68be14b8c793ba258e075c6f4ca819f15edfc2a3a027c823718567",
                "sha256:0955295dd5eec6cb6cc2fe1698f4c6d84af2e92de33fbcac4111913cd100a6ff",
                "sha256:10f82115e21dc0dfec9ab5c0223652f7197feb168c940f3ef61563fc2d6beb74",
                "sha256:1d609f577dc6e1aa17d746f8bd3c31aa4d258f4070d61b2aa5c4166c1539de35",
                "sha256:2ef54abee730b502252bcdf31b10dacb0a416229b72c18b19e24a4509f273d26",
                "sha256:3c112550557578c26af18a1ccc9e090bfe03832ae994343cfdacd287db6a6ae7",
                "sha256:47ab1e7b91c098ab893b828deafa1203de86d0bc6ab587b160f78fe6c4011f75",
                "sha256:49e3ceeabbfb9d66c3aef5af3a60cc43b85c33df25ce03d0031a608b0a8b2e3f",
                "sha256:4efca8f86c54b22348a5467704e3fec767b2db12fc39c6d963168ab1d3fc9135",
                "sha256:53edb4da6925ad13c07b6d26c2a852bd81e364f95301c66e930ab2aef5b5ddd8",
                "sha256:594c67807fb16238b30c44bdf74f36c02cdf22d1c8cda91ef8a0ed8dabf5620a",
                "sha256:611d1ad9a4288cf3e3c16014564df047fe08410e628f89805e475368bd304914",
                "sha256:6557b31b5e2c9ddf0de32a691f2312a32f77cd7681d8af66c2692efdbef84c18",
                "sha256:693ce3f9e70a6cf7d2fb9e6c9d8b204b6b39897a2c4a1aa65728d5ac97dcc1d8",
                "sha256:6a7fae0dd14cf60ad5ff42baa2e95727c3d81ded453457771d02b7d2b3f9c0c2",
                "sha256:6c4ca60fa24e85fe25b912b01e62cb969d69a23a5d5867682dd3e80b5b02581d",
                "sha256:7d91275b0245b1da4d4cfa07e0faedd5b0812efc15b702576d103293e252af1b",
                "sha256:905fec760bd2fa1388bb5b489ee8ee5f7291d692638ea5f67982d968366bef9f",
                "sha256:97383d78eb34da7e1fa37dd273c20ad4320929af65d156e35a5e2d89566d9dfb",
                "sha256:984d76483eb32f1bcb536dc27e4ad56bba4baa70be32fa87152832cdd9db0833",
                "sha256:a30e67a65b53ea0a5e62fe23682cfe22712e01f453b95233b25502f7c61cb415",
                "sha256:ab3ef638ace319fa26553db0624c4699e31a28bb2a835c5faca8f8acf6a5a902",
                "sha256:b2f4bf27480f5e5e8ce285a8c8fd176c0b03e93dcc6646477d4630e83440c6a9",
                "sha256:b7f2d075102dc8c794cbde1947378051c4e5180d52d276987b8d28a3bd58c17d",
                "sha256:be98f628055368795d818ebf93da628541e10b75b41c559fdf36d104c5787066",
                "sha256:d7f9850398e85aba693bb640262d3611788b1f29a79f0c93c565694658f4071f",
                "sha256:f5653a225f31e113b152e56f154ccbe59eeb1c7487b39b9d9f9cdb58e6c79dc5",
                "sha256:f826e31d18b516f653fe296d967d700fddad5901ae07c622bb3705955e1faa94",
                "sha256:f8ba0e8349a38d3001fae7eadded3f6606f0da5d748ee53cc1dab1d6527b9509",
                "sha256:f9081981fe268bd86831e5c75f7de206ef275defcb82bc70740ae6dc507aee51",
                "sha256:fa130dd50c57d53368c9d59395cb5526eda596d3ffe36666cd81a44d56e48872"
            ],
            "markers": "python_version >= '3.6'",
            "version": "==2.0.1"
        },
        "mccabe": {
            "hashes": [
                "sha256:ab8a6258860da4b6677da4bd2fe5dc2c659cff31b3ee4f7f5d64e79735b80d42",
                "sha256:dd8d182285a0fe56bace7f45b5e7d1a6ebcbf524e8f3bd87eb0f125271b8831f"
            ],
            "version": "==0.6.1"
        },
        "mypy-extensions": {
            "hashes": [
                "sha256:090fedd75945a69ae91ce1303b5824f428daf5a028d2f6ab8a299250a846f15d",
                "sha256:2d82818f5bb3e369420cb3c4060a7970edba416647068eb4c5343488a6c604a8"
            ],
            "version": "==0.4.3"
        },
        "packaging": {
            "hashes": [
                "sha256:7dc96269f53a4ccec5c0670940a4281106dd0bb343f47b7471f779df49c2fbe7",
                "sha256:c86254f9220d55e31cc94d69bade760f0847da8000def4dfe1c6b872fd14ff14"
            ],
            "markers": "python_version >= '3.6'",
            "version": "==21.0"
        },
        "parse": {
            "hashes": [
                "sha256:9ff82852bcb65d139813e2a5197627a94966245c897796760a3a2a8eb66f020b"
            ],
            "version": "==1.19.0"
        },
        "parse-type": {
            "hashes": [
                "sha256:089a471b06327103865dfec2dd844230c3c658a4a1b5b4c8b6c16c8f77577f9e",
                "sha256:7f690b18d35048c15438d6d0571f9045cffbec5907e0b1ccf006f889e3a38c0b"
            ],
            "markers": "python_version >= '2.6' and python_version not in '3.0, 3.1'",
            "version": "==0.5.2"
        },
        "pathspec": {
            "hashes": [
                "sha256:7d15c4ddb0b5c802d161efc417ec1a2558ea2653c2e8ad9c19098201dc1c993a",
                "sha256:e564499435a2673d586f6b2130bb5b95f04a3ba06f81b8f895b651a3c76aabb1"
            ],
            "version": "==0.9.0"
        },
        "pluggy": {
            "hashes": [
                "sha256:15b2acde666561e1298d71b523007ed7364de07029219b604cf808bfa1c765b0",
                "sha256:966c145cd83c96502c3c3868f50408687b38434af77734af1e9ca461a4081d2d"
            ],
            "markers": "python_version >= '2.7' and python_version not in '3.0, 3.1, 3.2, 3.3'",
            "version": "==0.13.1"
        },
        "py": {
            "hashes": [
                "sha256:21b81bda15b66ef5e1a777a21c4dcd9c20ad3efd0b3f817e7a809035269e1bd3",
                "sha256:3b80836aa6d1feeaa108e046da6423ab8f6ceda6468545ae8d02d9d58d18818a"
            ],
            "markers": "python_version >= '2.7' and python_version not in '3.0, 3.1, 3.2, 3.3'",
            "version": "==1.10.0"
        },
        "pycodestyle": {
            "hashes": [
                "sha256:514f76d918fcc0b55c6680472f0a37970994e07bbb80725808c17089be302068",
                "sha256:c389c1d06bf7904078ca03399a4816f974a1d590090fecea0c63ec26ebaf1cef"
            ],
            "markers": "python_version >= '2.7' and python_version not in '3.0, 3.1, 3.2, 3.3'",
            "version": "==2.7.0"
        },
        "pyflakes": {
            "hashes": [
                "sha256:7893783d01b8a89811dd72d7dfd4d84ff098e5eed95cfa8905b22bbffe52efc3",
                "sha256:f5bc8ecabc05bb9d291eb5203d6810b49040f6ff446a756326104746cc00c1db"
            ],
            "markers": "python_version >= '2.7' and python_version not in '3.0, 3.1, 3.2, 3.3'",
            "version": "==2.3.1"
        },
        "pyparsing": {
            "hashes": [
                "sha256:c203ec8783bf771a155b207279b9bccb8dea02d8f0c9e5f8ead507bc3246ecc1",
                "sha256:ef9d7589ef3c200abe66653d3f1ab1033c3c419ae9b9bdb1240a85b024efc88b"
            ],
            "markers": "python_version >= '2.6' and python_version not in '3.0, 3.1, 3.2'",
            "version": "==2.4.7"
        },
        "pytest": {
            "hashes": [
                "sha256:50bcad0a0b9c5a72c8e4e7c9855a3ad496ca6a881a3641b4260605450772c54b",
                "sha256:91ef2131a9bd6be8f76f1f08eac5c5317221d6ad1e143ae03894b862e8976890"
            ],
            "index": "bypi",
            "version": "==6.2.4"
        },
        "pytest-bdd": {
            "hashes": [
                "sha256:304cd2b09923b838d0c2f08331d1f4236a14ef3594efa94e3bdae0f384d3fa5d",
                "sha256:7c5221680cec9a97630e1fae6132f4a97c2f86a90914206ee06a55ae1a409fe5"
            ],
            "index": "bypi",
            "version": "==4.1.0"
        },
        "pytest-html": {
            "hashes": [
                "sha256:3ee1cf319c913d19fe53aeb0bc400e7b0bc2dbeb477553733db1dad12eb75ee3",
                "sha256:b7f82f123936a3f4d2950bc993c2c1ca09ce262c9ae12f9ac763a2401380b455"
            ],
            "index": "bypi",
            "version": "==3.1.1"
        },
        "pytest-metadata": {
            "hashes": [
                "sha256:576055b8336dd4a9006dd2a47615f76f2f8c30ab12b1b1c039d99e834583523f",
                "sha256:71b506d49d34e539cc3cfdb7ce2c5f072bea5c953320002c95968e0238f8ecf1"
            ],
            "markers": "python_version >= '2.7' and python_version not in '3.0, 3.1, 3.2, 3.3, 3.4, 3.5'",
            "version": "==1.11.0"
        },
        "python-dateutil": {
            "hashes": [
                "sha256:0123cacc1627ae19ddf3c27a5de5bd67ee4586fbdd6440d9748f8abb483d3e86",
                "sha256:961d03dc3453ebbc59dbdea9e4e11c5651520a876d0f4db161e8674aae935da9"
            ],
            "markers": "python_version >= '2.7' and python_version not in '3.0, 3.1, 3.2'",
            "version": "==2.8.2"
        },
        "pyyaml": {
            "hashes": [
                "sha256:08682f6b72c722394747bddaf0aa62277e02557c0fd1c42cb853016a38f8dedf",
                "sha256:0f5f5786c0e09baddcd8b4b45f20a7b5d61a7e7e99846e3c799b05c7c53fa696",
                "sha256:129def1b7c1bf22faffd67b8f3724645203b79d8f4cc81f674654d9902cb4393",
                "sha256:294db365efa064d00b8d1ef65d8ea2c3426ac366c0c4368d930bf1c5fb497f77",
                "sha256:3b2b1824fe7112845700f815ff6a489360226a5609b96ec2190a45e62a9fc922",
                "sha256:3bd0e463264cf257d1ffd2e40223b197271046d09dadf73a0fe82b9c1fc385a5",
                "sha256:4465124ef1b18d9ace298060f4eccc64b0850899ac4ac53294547536533800c8",
                "sha256:49d4cdd9065b9b6e206d0595fee27a96b5dd22618e7520c33204a4a3239d5b10",
                "sha256:4e0583d24c881e14342eaf4ec5fbc97f934b999a6828693a99157fde912540cc",
                "sha256:5accb17103e43963b80e6f837831f38d314a0495500067cb25afab2e8d7a4018",
                "sha256:607774cbba28732bfa802b54baa7484215f530991055bb562efbed5b2f20a45e",
                "sha256:6c78645d400265a062508ae399b60b8c167bf003db364ecb26dcab2bda048253",
                "sha256:72a01f726a9c7851ca9bfad6fd09ca4e090a023c00945ea05ba1638c09dc3347",
                "sha256:74c1485f7707cf707a7aef42ef6322b8f97921bd89be2ab6317fd782c2d53183",
                "sha256:895f61ef02e8fed38159bb70f7e100e00f471eae2bc838cd0f4ebb21e28f8541",
                "sha256:8c1be557ee92a20f184922c7b6424e8ab6691788e6d86137c5d93c1a6ec1b8fb",
                "sha256:bb4191dfc9306777bc594117aee052446b3fa88737cd13b7188d0e7aa8162185",
                "sha256:bfb51918d4ff3d77c1c856a9699f8492c612cde32fd3bcd344af9be34999bfdc",
                "sha256:c20cfa2d49991c8b4147af39859b167664f2ad4561704ee74c1de03318e898db",
                "sha256:cb333c16912324fd5f769fff6bc5de372e9e7a202247b48870bc251ed40239aa",
                "sha256:d2d9808ea7b4af864f35ea216be506ecec180628aced0704e34aca0b040ffe46",
                "sha256:d483ad4e639292c90170eb6f7783ad19490e7a8defb3e46f97dfe4bacae89122",
                "sha256:dd5de0646207f053eb0d6c74ae45ba98c3395a571a2891858e87df7c9b9bd51b",
                "sha256:e1d4970ea66be07ae37a3c2e48b5ec63f7ba6804bdddfdbd3cfd954d25a82e63",
                "sha256:e4fac90784481d221a8e4b1162afa7c47ed953be40d31ab4629ae917510051df",
                "sha256:fa5ae20527d8e831e8230cbffd9f8fe952815b2b7dae6ffec25318803a7528fc",
                "sha256:fd7f6999a8070df521b6384004ef42833b9bd62cfee11a09bda1079b4b704247",
                "sha256:fdc842473cd33f45ff6bce46aea678a54e3d21f1b61a7750ce3c498eedfe25d6",
                "sha256:fe69978f3f768926cfa37b867e3843918e012cf83f680806599ddce33c2c68b0"
            ],
            "markers": "python_version >= '2.7' and python_version not in '3.0, 3.1, 3.2, 3.3, 3.4, 3.5'",
            "version": "==5.4.1"
        },
        "radon": {
            "hashes": [
                "sha256:0fc191bfb6938e67f881764f7242c163fb3c78fc7acdfc5a0b8254c66ff9dc8b",
                "sha256:63b863dd294fcc86f6aecace8d7cb4228acc2a16ab0b89c11ff60cb14182b488"
            ],
            "version": "==4.5.2"
        },
        "regex": {
            "hashes": [
                "sha256:0eb2c6e0fcec5e0f1d3bcc1133556563222a2ffd2211945d7b1480c1b1a42a6f",
                "sha256:15dddb19823f5147e7517bb12635b3c82e6f2a3a6b696cc3e321522e8b9308ad",
                "sha256:173bc44ff95bc1e96398c38f3629d86fa72e539c79900283afa895694229fe6a",
                "sha256:1c78780bf46d620ff4fff40728f98b8afd8b8e35c3efd638c7df67be2d5cddbf",
                "sha256:2366fe0479ca0e9afa534174faa2beae87847d208d457d200183f28c74eaea59",
                "sha256:2bceeb491b38225b1fee4517107b8491ba54fba77cf22a12e996d96a3c55613d",
                "sha256:2ddeabc7652024803666ea09f32dd1ed40a0579b6fbb2a213eba590683025895",
                "sha256:2fe5e71e11a54e3355fa272137d521a40aace5d937d08b494bed4529964c19c4",
                "sha256:319eb2a8d0888fa6f1d9177705f341bc9455a2c8aca130016e52c7fe8d6c37a3",
                "sha256:3f5716923d3d0bfb27048242a6e0f14eecdb2e2a7fac47eda1d055288595f222",
                "sha256:422dec1e7cbb2efbbe50e3f1de36b82906def93ed48da12d1714cabcd993d7f0",
                "sha256:4c9c3155fe74269f61e27617529b7f09552fbb12e44b1189cebbdb24294e6e1c",
                "sha256:4f64fc59fd5b10557f6cd0937e1597af022ad9b27d454e182485f1db3008f417",
                "sha256:564a4c8a29435d1f2256ba247a0315325ea63335508ad8ed938a4f14c4116a5d",
                "sha256:59506c6e8bd9306cd8a41511e32d16d5d1194110b8cfe5a11d102d8b63cf945d",
                "sha256:598c0a79b4b851b922f504f9f39a863d83ebdfff787261a5ed061c21e67dd761",
                "sha256:59c00bb8dd8775473cbfb967925ad2c3ecc8886b3b2d0c90a8e2707e06c743f0",
                "sha256:6110bab7eab6566492618540c70edd4d2a18f40ca1d51d704f1d81c52d245026",
                "sha256:6afe6a627888c9a6cfbb603d1d017ce204cebd589d66e0703309b8048c3b0854",
                "sha256:791aa1b300e5b6e5d597c37c346fb4d66422178566bbb426dd87eaae475053fb",
                "sha256:8394e266005f2d8c6f0bc6780001f7afa3ef81a7a2111fa35058ded6fce79e4d",
                "sha256:875c355360d0f8d3d827e462b29ea7682bf52327d500a4f837e934e9e4656068",
                "sha256:89e5528803566af4df368df2d6f503c84fbfb8249e6631c7b025fe23e6bd0cde",
                "sha256:99d8ab206a5270c1002bfcf25c51bf329ca951e5a169f3b43214fdda1f0b5f0d",
                "sha256:9a854b916806c7e3b40e6616ac9e85d3cdb7649d9e6590653deb5b341a736cec",
                "sha256:b85ac458354165405c8a84725de7bbd07b00d9f72c31a60ffbf96bb38d3e25fa",
                "sha256:bc84fb254a875a9f66616ed4538542fb7965db6356f3df571d783f7c8d256edd",
                "sha256:c92831dac113a6e0ab28bc98f33781383fe294df1a2c3dfd1e850114da35fd5b",
                "sha256:cbe23b323988a04c3e5b0c387fe3f8f363bf06c0680daf775875d979e376bd26",
                "sha256:ccb3d2190476d00414aab36cca453e4596e8f70a206e2aa8db3d495a109153d2",
                "sha256:d8bbce0c96462dbceaa7ac4a7dfbbee92745b801b24bce10a98d2f2b1ea9432f",
                "sha256:db2b7df831c3187a37f3bb80ec095f249fa276dbe09abd3d35297fc250385694",
                "sha256:e586f448df2bbc37dfadccdb7ccd125c62b4348cb90c10840d695592aa1b29e0",
                "sha256:e5983c19d0beb6af88cb4d47afb92d96751fb3fa1784d8785b1cdf14c6519407",
                "sha256:e6a1e5ca97d411a461041d057348e578dc344ecd2add3555aedba3b408c9f874",
                "sha256:eaf58b9e30e0e546cdc3ac06cf9165a1ca5b3de8221e9df679416ca667972035",
                "sha256:ed693137a9187052fc46eedfafdcb74e09917166362af4cc4fddc3b31560e93d",
                "sha256:edd1a68f79b89b0c57339bce297ad5d5ffcc6ae7e1afdb10f1947706ed066c9c",
                "sha256:f080248b3e029d052bf74a897b9d74cfb7643537fbde97fe8225a6467fb559b5",
                "sha256:f9392a4555f3e4cb45310a65b403d86b589adc773898c25a39184b1ba4db8985",
                "sha256:f98dc35ab9a749276f1a4a38ab3e0e2ba1662ce710f6530f5b0a6656f1c32b58"
            ],
            "version": "==2021.7.6"
        },
        "requests": {
            "hashes": [
                "sha256:6c1246513ecd5ecd4528a0906f910e8f0f9c6b8ec72030dc9fd154dc1a6efd24",
                "sha256:b8aa58f8cf793ffd8782d3d8cb19e66ef36f7aba4353eec859e74678b01b07a7"
            ],
            "index": "bypi",
            "version": "==2.26.0"
        },
        "six": {
            "hashes": [
                "sha256:1e61c37477a1626458e36f7b1d82aa5c9b094fa4802892072e49de9c60c4c926",
                "sha256:8abb2f1d86890a2dfb989f9a77cfcfd3e47c2a354b01111771326f8aa26e0254"
            ],
            "markers": "python_version >= '2.7' and python_version not in '3.0, 3.1, 3.2'",
            "version": "==1.16.0"
        },
        "sqlalchemy": {
            "hashes": [
                "sha256:09dbb4bc01a734ccddbf188deb2a69aede4b3c153a72b6d5c6900be7fb2945b1",
                "sha256:12bac5fa1a6ea870bdccb96fe01610641dd44ebe001ed91ef7fcd980e9702db5",
                "sha256:1fdae7d980a2fa617d119d0dc13ecb5c23cc63a8b04ffcb5298f2c59d86851e9",
                "sha256:26daa429f039e29b1e523bf763bfab17490556b974c77b5ca7acb545b9230e9a",
                "sha256:36a089dc604032d41343d86290ce85d4e6886012eea73faa88001260abf5ff81",
                "sha256:39b5d36ab71f73c068cdcf70c38075511de73616e6c7fdd112d6268c2704d9f5",
                "sha256:4014978de28163cd8027434916a92d0f5bb1a3a38dff5e8bf8bff4d9372a9117",
                "sha256:44d23ea797a5e0be71bc5454b9ae99158ea0edc79e2393c6e9a2354de88329c0",
                "sha256:488608953385d6c127d2dcbc4b11f8d7f2f30b89f6bd27c01b042253d985cc2f",
                "sha256:5102b9face693e8b2db3b2539c7e1a5d9a5b4dc0d79967670626ffd2f710d6e6",
                "sha256:5908ea6c652a050d768580d01219c98c071e71910ab8e7b42c02af4010608397",
                "sha256:5d856cc50fd26fc8dd04892ed5a5a3d7eeb914fea2c2e484183e2d84c14926e0",
                "sha256:68393d3fd31469845b6ba11f5b4209edbea0b58506be0e077aafbf9aa2e21e11",
                "sha256:6a16c7c4452293da5143afa3056680db2d187b380b3ef4d470d4e29885720de3",
                "sha256:756f5d2f5b92d27450167247fb574b09c4cd192a3f8c2e493b3e518a204ee543",
                "sha256:891927a49b2363a4199763a9d436d97b0b42c65922a4ea09025600b81a00d17e",
                "sha256:9bfe882d5a1bbde0245dca0bd48da0976bd6634cf2041d2fdf0417c5463e40e5",
                "sha256:9fcbb4b4756b250ed19adc5e28c005b8ed56fdb5c21efa24c6822c0575b4964d",
                "sha256:a00d9c6d3a8afe1d1681cd8a5266d2f0ed684b0b44bada2ca82403b9e8b25d39",
                "sha256:a5e14cb0c0a4ac095395f24575a0e7ab5d1be27f5f9347f1762f21505e3ba9f1",
                "sha256:b48148ceedfb55f764562e04c00539bb9ea72bf07820ca15a594a9a049ff6b0e",
                "sha256:b7fb937c720847879c7402fe300cfdb2aeff22349fa4ea3651bca4e2d6555939",
                "sha256:bc34a007e604091ca3a4a057525efc4cefd2b7fe970f44d20b9cfa109ab1bddb",
                "sha256:c9373ef67a127799027091fa53449125351a8c943ddaa97bec4e99271dbb21f4",
                "sha256:d09a760b0a045b4d799102ae7965b5491ccf102123f14b2a8cc6c01d1021a2d9",
                "sha256:ec1be26cdccd60d180359a527d5980d959a26269a2c7b1b327a1eea0cab37ed8",
                "sha256:eedd76f135461cf237534a6dc0d1e0f6bb88a1dc193678fab48a11d223462da5",
                "sha256:f028ef6a1d828bc754852a022b2160e036202ac8658a6c7d34875aafd14a9a15",
                "sha256:f814d80844969b0d22ea63663da4de5ca1c434cfbae226188901e5d368792c17",
                "sha256:fd2102a8f8a659522719ed73865dff3d3cc76eb0833039dc473e0ad3041d04be"
            ],
            "index": "bypi",
            "version": "==1.4.22"
        },
        "sqlalchemy-utils": {
            "hashes": [
                "sha256:a6aaee154f798be4e479af0ceffaa5034d35fcf6f40707c0947d21bde64e05e5",
                "sha256:b1bf67d904fed16b16ef1dc07f03e5e93a6b23899f920f6b41c09be45fbb85f2"
            ],
            "index": "bypi",
            "version": "==0.37.8"
        },
        "termcolor": {
            "hashes": [
                "sha256:1d6d69ce66211143803fbc56652b41d73b4a400a2891d7bf7a1cdf4c02de613b"
            ],
            "index": "bypi",
            "version": "==1.1.0"
        },
        "text-unidecode": {
            "hashes": [
                "sha256:1311f10e8b895935241623731c2ba64f4c455287888b18189350b67134a822e8",
                "sha256:bad6603bb14d279193107714b288be206cac565dfa49aa5b105294dd5c4aab93"
            ],
            "version": "==1.3"
        },
        "toml": {
            "hashes": [
                "sha256:806143ae5bfb6a3c6e736a764057db0e6a0e05e338b5630894a5f779cabb4f9b",
                "sha256:b3bda1d108d5dd99f4a20d24d9c348e91c4db7ab1b749200bded2f839ccbe68f"
            ],
            "markers": "python_version >= '2.6' and python_version not in '3.0, 3.1, 3.2'",
            "version": "==0.10.2"
        },
        "urllib3": {
            "hashes": [
                "sha256:39fb8672126159acb139a7718dd10806104dec1e2f0f6c88aab05d17df10c8d4",
                "sha256:f57b4c16c62fa2760b7e3d97c35b255512fb6b59a259730f36ba32ce9f8e342f"
            ],
            "markers": "python_version >= '2.7' and python_version not in '3.0, 3.1, 3.2, 3.3, 3.4' and python_version < '4'",
            "version": "==1.26.6"
        },
        "werkzeug": {
            "hashes": [
                "sha256:1de1db30d010ff1af14a009224ec49ab2329ad2cde454c8a708130642d579c42",
                "sha256:6c1ec500dcdba0baa27600f6a22f6333d8b662d22027ff9f6202e3367413caa8"
            ],
            "index": "bypi",
            "version": "==2.0.1"
        },
        "xenon": {
            "hashes": [
                "sha256:a167b4c329fbea7cd84b148007ba92142f46b88ca095488c175dc7a8a8007ee9",
                "sha256:eda949fbf3cfb4851d49d97e961e2b18a6b66fbecaf285dc89230775d2b2a99f"
            ],
            "index": "bypi",
            "version": "==0.7.3"
        }
    }
}<|MERGE_RESOLUTION|>--- conflicted
+++ resolved
@@ -1,11 +1,7 @@
 {
     "_meta": {
         "hash": {
-<<<<<<< HEAD
-            "sha256": "b39556d80e66ac1125bf594482f93437453201b11984c2af371f87206a352e7d"
-=======
             "sha256": "c2a695c163e29b530aff127dd52eb1366ec174e8e282e49a60dcf294135dabcd"
->>>>>>> b39b9caa
         },
         "pipfile-spec": 6,
         "requires": {
@@ -168,14 +164,6 @@
             ],
             "markers": "python_version >= '2.6' and python_version not in '3.0, 3.1, 3.2'",
             "version": "==0.17.0"
-        },
-        "faker": {
-            "hashes": [
-                "sha256:771b21ab55924867ac865f4b0c2f547c200172293b1056be16289584ef1215cb",
-                "sha256:f27a2a5c34042752f9d5fea2a9667aed5265d7d7bdd5ce83bc03b2f8a540d148"
-            ],
-            "index": "bypi",
-            "version": "==8.10.3"
         },
         "falcon": {
             "hashes": [
@@ -524,15 +512,6 @@
             "index": "bypi",
             "version": "==2.1.0"
         },
-<<<<<<< HEAD
-        "python-dateutil": {
-            "hashes": [
-                "sha256:0123cacc1627ae19ddf3c27a5de5bd67ee4586fbdd6440d9748f8abb483d3e86",
-                "sha256:961d03dc3453ebbc59dbdea9e4e11c5651520a876d0f4db161e8674aae935da9"
-            ],
-            "markers": "python_version >= '2.7' and python_version not in '3.0, 3.1, 3.2, 3.3'",
-            "version": "==2.8.2"
-=======
         "pyparsing": {
             "hashes": [
                 "sha256:c203ec8783bf771a155b207279b9bccb8dea02d8f0c9e5f8ead507bc3246ecc1",
@@ -556,7 +535,6 @@
             ],
             "index": "bypi",
             "version": "==3.6.1"
->>>>>>> b39b9caa
         },
         "python-jose": {
             "extras": [
@@ -651,14 +629,6 @@
             "index": "bypi",
             "version": "==1.4.22"
         },
-<<<<<<< HEAD
-        "text-unidecode": {
-            "hashes": [
-                "sha256:1311f10e8b895935241623731c2ba64f4c455287888b18189350b67134a822e8",
-                "sha256:bad6603bb14d279193107714b288be206cac565dfa49aa5b105294dd5c4aab93"
-            ],
-            "version": "==1.3"
-=======
         "toml": {
             "hashes": [
                 "sha256:806143ae5bfb6a3c6e736a764057db0e6a0e05e338b5630894a5f779cabb4f9b",
@@ -666,7 +636,6 @@
             ],
             "markers": "python_version >= '2.6' and python_version not in '3.0, 3.1, 3.2'",
             "version": "==0.10.2"
->>>>>>> b39b9caa
         },
         "typing-extensions": {
             "hashes": [
