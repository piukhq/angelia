--- conflicted
+++ resolved
@@ -1,11 +1,7 @@
 {
     "_meta": {
         "hash": {
-<<<<<<< HEAD
-            "sha256": "d5374791ed5eb6080fde848a141967b102715674fc0e0d490650eb88adfe6209"
-=======
-            "sha256": "f7ecd7e4a874d157d011dac4313acc0de30ecc4e52cd8901ca64e6efa7945b31"
->>>>>>> fd113179
+            "sha256": "7ed4df9e8a447b3feb7d167665bb73f27f12181be29aa312496cec8da82a7a5a"
         },
         "pipfile-spec": 6,
         "requires": {
@@ -122,19 +118,11 @@
         },
         "charset-normalizer": {
             "hashes": [
-<<<<<<< HEAD
                 "sha256:88fce3fa5b1a84fdcb3f603d889f723d1dd89b26059d0123ca435570e848d5e1",
                 "sha256:c46c3ace2d744cfbdebceaa3c19ae691f53ae621b39fd7570f59d14fb7f2fd12"
             ],
             "markers": "python_version >= '3'",
             "version": "==2.0.3"
-=======
-                "sha256:3c502a35807c9df35697b0f44b1d65008f83071ff29c69677c7c22573bc5a45a",
-                "sha256:951567c2f7433a70ab63f1be67e5ee05d3925d9423306ecb71a3b272757bcc95"
-            ],
-            "markers": "python_version >= '3'",
-            "version": "==2.0.2"
->>>>>>> fd113179
         },
         "click": {
             "hashes": [
@@ -280,8 +268,6 @@
             ],
             "markers": "python_version >= '3'",
             "version": "==3.2"
-<<<<<<< HEAD
-=======
         },
         "isodate": {
             "hashes": [
@@ -289,7 +275,6 @@
                 "sha256:aa4d33c06640f5352aca96e4b81afd8ab3b47337cc12089822d6f322ac772c81"
             ],
             "version": "==0.6.0"
->>>>>>> fd113179
         },
         "kombu": {
             "hashes": [
@@ -301,10 +286,10 @@
         },
         "msal": {
             "hashes": [
-                "sha256:5cc93f09523c703d4e00a901cf719ade4faf2c3d14961ba52060ae78d5b25327",
-                "sha256:c7550f960916a9fb0bed6ebd23b73432415f81eeb3469264ab26c511d53b2652"
-            ],
-            "version": "==1.12.0"
+                "sha256:08f61506d78042f2b5d25915acea609c0c176ee7addbe835edac8f6135548446",
+                "sha256:1ab72dbb623fb8663e8fdefc052b1f9d4ae0951ea872f5f488dad58f3618c89d"
+            ],
+            "version": "==1.13.0"
         },
         "msal-extensions": {
             "hashes": [
@@ -503,10 +488,6 @@
                 "sha256:6c1246513ecd5ecd4528a0906f910e8f0f9c6b8ec72030dc9fd154dc1a6efd24",
                 "sha256:b8aa58f8cf793ffd8782d3d8cb19e66ef36f7aba4353eec859e74678b01b07a7"
             ],
-<<<<<<< HEAD
-            "index": "pypi",
-            "version": "==2.26.0"
-=======
             "index": "bypi",
             "version": "==2.26.0"
         },
@@ -517,7 +498,6 @@
                 "sha256:fa6c47b933f01060936d87ae9327fead68768b69c6c9ea2109c48be30f2d4dbc"
             ],
             "version": "==1.3.0"
->>>>>>> fd113179
         },
         "rsa": {
             "hashes": [
@@ -575,11 +555,7 @@
                 "sha256:eb418ec022538b24d73260b694ddb5f3878d554614a4611decb433d8eee69acd",
                 "sha256:ef998f03ee92e6c98acdfac464c145e0a9949301b6e83688d7194e746314fcba"
             ],
-<<<<<<< HEAD
-            "index": "pypi",
-=======
-            "index": "bypi",
->>>>>>> fd113179
+            "index": "bypi",
             "version": "==1.4.21"
         },
         "typing-extensions": {
@@ -648,19 +624,11 @@
         },
         "charset-normalizer": {
             "hashes": [
-<<<<<<< HEAD
                 "sha256:88fce3fa5b1a84fdcb3f603d889f723d1dd89b26059d0123ca435570e848d5e1",
                 "sha256:c46c3ace2d744cfbdebceaa3c19ae691f53ae621b39fd7570f59d14fb7f2fd12"
             ],
             "markers": "python_version >= '3'",
             "version": "==2.0.3"
-=======
-                "sha256:3c502a35807c9df35697b0f44b1d65008f83071ff29c69677c7c22573bc5a45a",
-                "sha256:951567c2f7433a70ab63f1be67e5ee05d3925d9423306ecb71a3b272757bcc95"
-            ],
-            "markers": "python_version >= '3'",
-            "version": "==2.0.2"
->>>>>>> fd113179
         },
         "click": {
             "hashes": [
@@ -726,8 +694,7 @@
                 "sha256:eed17b53c3e7912425579853d078a0832820f023191561fcee9d7cae424e0813",
                 "sha256:f65ce5bd4cbc6abdfbe29afc2f0245538ab358c14590912df638033f157d555e"
             ],
-<<<<<<< HEAD
-            "index": "pypi",
+            "index": "bypi",
             "version": "==5.9.2"
         },
         "mako": {
@@ -737,10 +704,6 @@
             ],
             "markers": "python_version >= '2.7' and python_version not in '3.0, 3.1, 3.2, 3.3'",
             "version": "==1.1.4"
-=======
-            "index": "bypi",
-            "version": "==5.9.2"
->>>>>>> fd113179
         },
         "mando": {
             "hashes": [
@@ -885,7 +848,7 @@
                 "sha256:304cd2b09923b838d0c2f08331d1f4236a14ef3594efa94e3bdae0f384d3fa5d",
                 "sha256:7c5221680cec9a97630e1fae6132f4a97c2f86a90914206ee06a55ae1a409fe5"
             ],
-            "index": "pypi",
+            "index": "bypi",
             "version": "==4.1.0"
         },
         "pytest-html": {
@@ -893,7 +856,7 @@
                 "sha256:3ee1cf319c913d19fe53aeb0bc400e7b0bc2dbeb477553733db1dad12eb75ee3",
                 "sha256:b7f82f123936a3f4d2950bc993c2c1ca09ce262c9ae12f9ac763a2401380b455"
             ],
-            "index": "pypi",
+            "index": "bypi",
             "version": "==3.1.1"
         },
         "pytest-metadata": {
@@ -997,11 +960,7 @@
                 "sha256:6c1246513ecd5ecd4528a0906f910e8f0f9c6b8ec72030dc9fd154dc1a6efd24",
                 "sha256:b8aa58f8cf793ffd8782d3d8cb19e66ef36f7aba4353eec859e74678b01b07a7"
             ],
-<<<<<<< HEAD
-            "index": "pypi",
-=======
-            "index": "bypi",
->>>>>>> fd113179
+            "index": "bypi",
             "version": "==2.26.0"
         },
         "six": {
