--- conflicted
+++ resolved
@@ -1,11 +1,7 @@
 {
     "_meta": {
         "hash": {
-<<<<<<< HEAD
             "sha256": "23352a8d63e1d4d841accd321a26d8121928587ed222a5d093d8bcb9f9918d8f"
-=======
-            "sha256": "19f80f81f3a4d28426d15193f344e6bd882d9fb4dada4eb8691e77c72b532da4"
->>>>>>> 7498374b
         },
         "pipfile-spec": 6,
         "requires": {
@@ -417,7 +413,6 @@
             "index": "pypi",
             "version": "==1.4.20"
         },
-<<<<<<< HEAD
         "toml": {
             "hashes": [
                 "sha256:806143ae5bfb6a3c6e736a764057db0e6a0e05e338b5630894a5f779cabb4f9b",
@@ -434,8 +429,6 @@
             ],
             "version": "==3.10.0.0"
         },
-=======
->>>>>>> 7498374b
         "urllib3": {
             "hashes": [
                 "sha256:39fb8672126159acb139a7718dd10806104dec1e2f0f6c88aab05d17df10c8d4",
