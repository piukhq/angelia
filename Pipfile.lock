--- conflicted
+++ resolved
@@ -1,11 +1,7 @@
 {
     "_meta": {
         "hash": {
-<<<<<<< HEAD
-            "sha256": "a73e3987ed7c9b10e8d44786bc9a554a8da1d4a542f680a822cae80767bff881"
-=======
             "sha256": "a018ba477adb00be5741dd46a097e85977fdb5b1102c92c2ca1356dbe85c7e74"
->>>>>>> 4cb7bccc
         },
         "pipfile-spec": 6,
         "requires": {
@@ -50,19 +46,11 @@
         },
         "azure-core": {
             "hashes": [
-<<<<<<< HEAD
-                "sha256:3c1cf368650e76ec009c07cd1174a95cdcb471b247bb72d18245f7d56c1809b2",
-                "sha256:b0d62e67ec6d47365eebb12c50bc96f7b22d06b359f56ce7f904b095cb46b195"
-            ],
-            "markers": "python_version >= '3.7'",
-            "version": "==1.25.1"
-=======
                 "sha256:578ea3ae56bca48880c96797871b6c954b5ae78d10d54360182c7604dc837f25",
                 "sha256:b0036a0d256329e08d1278dff7df36be30031d2ec9b16c691bc61e4732f71fe0"
             ],
             "markers": "python_version >= '3.7'",
             "version": "==1.26.0"
->>>>>>> 4cb7bccc
         },
         "azure-identity": {
             "hashes": [
@@ -74,19 +62,11 @@
         },
         "azure-keyvault-secrets": {
             "hashes": [
-<<<<<<< HEAD
-                "sha256:21fcd2ad4b62e04e1067313c740a879c845fe029655b38a7645d8c2395d03ab2",
-                "sha256:6a1cbd6272c0fcd0f80f3aea59bbe982decb4bc92b8a7f991c94113fc94b4b79"
-            ],
-            "index": "pypi-cloud",
-            "version": "==4.5.1"
-=======
                 "sha256:79369336c91b2dcadd2b53127cc2d2700421fcfd0d51e4131a6afec314eca90e",
                 "sha256:fa8c11d4ff57a40b5e4207a0252c7dd29d0a9399688056b49d7e2b4c436d3a5a"
             ],
             "index": "pypi-cloud",
             "version": "==4.6.0"
->>>>>>> 4cb7bccc
         },
         "certifi": {
             "hashes": [
@@ -183,33 +163,6 @@
         },
         "cryptography": {
             "hashes": [
-<<<<<<< HEAD
-                "sha256:190f82f3e87033821828f60787cfa42bff98404483577b591429ed99bed39d59",
-                "sha256:2be53f9f5505673eeda5f2736bea736c40f051a739bfae2f92d18aed1eb54596",
-                "sha256:30788e070800fec9bbcf9faa71ea6d8068f5136f60029759fd8c3efec3c9dcb3",
-                "sha256:3d41b965b3380f10e4611dbae366f6dc3cefc7c9ac4e8842a806b9672ae9add5",
-                "sha256:4c590ec31550a724ef893c50f9a97a0c14e9c851c85621c5650d699a7b88f7ab",
-                "sha256:549153378611c0cca1042f20fd9c5030d37a72f634c9326e225c9f666d472884",
-                "sha256:63f9c17c0e2474ccbebc9302ce2f07b55b3b3fcb211ded18a42d5764f5c10a82",
-                "sha256:6bc95ed67b6741b2607298f9ea4932ff157e570ef456ef7ff0ef4884a134cc4b",
-                "sha256:7099a8d55cd49b737ffc99c17de504f2257e3787e02abe6d1a6d136574873441",
-                "sha256:75976c217f10d48a8b5a8de3d70c454c249e4b91851f6838a4e48b8f41eb71aa",
-                "sha256:7bc997818309f56c0038a33b8da5c0bfbb3f1f067f315f9abd6fc07ad359398d",
-                "sha256:80f49023dd13ba35f7c34072fa17f604d2f19bf0989f292cedf7ab5770b87a0b",
-                "sha256:91ce48d35f4e3d3f1d83e29ef4a9267246e6a3be51864a5b7d2247d5086fa99a",
-                "sha256:a958c52505c8adf0d3822703078580d2c0456dd1d27fabfb6f76fe63d2971cd6",
-                "sha256:b62439d7cd1222f3da897e9a9fe53bbf5c104fff4d60893ad1355d4c14a24157",
-                "sha256:b7f8dd0d4c1f21759695c05a5ec8536c12f31611541f8904083f3dc582604280",
-                "sha256:d204833f3c8a33bbe11eda63a54b1aad7aa7456ed769a982f21ec599ba5fa282",
-                "sha256:e007f052ed10cc316df59bc90fbb7ff7950d7e2919c9757fd42a2b8ecf8a5f67",
-                "sha256:f2dcb0b3b63afb6df7fd94ec6fbddac81b5492513f7b0436210d390c14d46ee8",
-                "sha256:f721d1885ecae9078c3f6bbe8a88bc0786b6e749bf32ccec1ef2b18929a05046",
-                "sha256:f7a6de3e98771e183645181b3627e2563dcde3ce94a9e42a3f427d2255190327",
-                "sha256:f8c0a6e9e1dd3eb0414ba320f85da6b0dcbd543126e30fcc546e7372a7fbf3b9"
-            ],
-            "markers": "python_version >= '3.6'",
-            "version": "==37.0.4"
-=======
                 "sha256:0297ffc478bdd237f5ca3a7dc96fc0d315670bfa099c04dc3a4a2172008a405a",
                 "sha256:10d1f29d6292fc95acb597bacefd5b9e812099d75a6469004fd38ba5471a977f",
                 "sha256:16fa61e7481f4b77ef53991075de29fc5bacb582a1244046d2e8b4bb72ef66d0",
@@ -239,7 +192,6 @@
             ],
             "markers": "python_version >= '3.6'",
             "version": "==38.0.1"
->>>>>>> 4cb7bccc
         },
         "deprecated": {
             "hashes": [
@@ -294,69 +246,6 @@
             "index": "pypi-cloud",
             "version": "==3.1.0"
         },
-<<<<<<< HEAD
-        "greenlet": {
-            "hashes": [
-                "sha256:0118817c9341ef2b0f75f5af79ac377e4da6ff637e5ee4ac91802c0e379dadb4",
-                "sha256:048d2bed76c2aa6de7af500ae0ea51dd2267aec0e0f2a436981159053d0bc7cc",
-                "sha256:07c58e169bbe1e87b8bbf15a5c1b779a7616df9fd3e61cadc9d691740015b4f8",
-                "sha256:095a980288fe05adf3d002fbb180c99bdcf0f930e220aa66fcd56e7914a38202",
-                "sha256:0b181e9aa6cb2f5ec0cacc8cee6e5a3093416c841ba32c185c30c160487f0380",
-                "sha256:1626185d938d7381631e48e6f7713e8d4b964be246073e1a1d15c2f061ac9f08",
-                "sha256:184416e481295832350a4bf731ba619a92f5689bf5d0fa4341e98b98b1265bd7",
-                "sha256:1dd51d2650e70c6c4af37f454737bf4a11e568945b27f74b471e8e2a9fd21268",
-                "sha256:1ec2779774d8e42ed0440cf8bc55540175187e8e934f2be25199bf4ed948cd9e",
-                "sha256:2cf45e339cabea16c07586306a31cfcc5a3b5e1626d365714d283732afed6809",
-                "sha256:2fb0aa7f6996879551fd67461d5d3ab0c3c0245da98be90c89fcb7a18d437403",
-                "sha256:44b4817c34c9272c65550b788913620f1fdc80362b209bc9d7dd2f40d8793080",
-                "sha256:466ce0928e33421ee84ae04c4ac6f253a3a3e6b8d600a79bd43fd4403e0a7a76",
-                "sha256:4f166b4aca8d7d489e82d74627a7069ab34211ef5ebb57c300ec4b9337b60fc0",
-                "sha256:510c3b15587afce9800198b4b142202b323bf4b4b5f9d6c79cb9a35e5e3c30d2",
-                "sha256:5b756e6730ea59b2745072e28ad27f4c837084688e6a6b3633c8b1e509e6ae0e",
-                "sha256:5fbe1ab72b998ca77ceabbae63a9b2e2dc2d963f4299b9b278252ddba142d3f1",
-                "sha256:6200a11f003ec26815f7e3d2ded01b43a3810be3528dd760d2f1fa777490c3cd",
-                "sha256:65ad1a7a463a2a6f863661329a944a5802c7129f7ad33583dcc11069c17e622c",
-                "sha256:694ffa7144fa5cc526c8f4512665003a39fa09ef00d19bbca5c8d3406db72fbe",
-                "sha256:6f5d4b2280ceea76c55c893827961ed0a6eadd5a584a7c4e6e6dd7bc10dfdd96",
-                "sha256:7532a46505470be30cbf1dbadb20379fb481244f1ca54207d7df3bf0bbab6a20",
-                "sha256:76a53bfa10b367ee734b95988bd82a9a5f0038a25030f9f23bbbc005010ca600",
-                "sha256:77e41db75f9958f2083e03e9dd39da12247b3430c92267df3af77c83d8ff9eed",
-                "sha256:7a43bbfa9b6cfdfaeefbd91038dde65ea2c421dc387ed171613df340650874f2",
-                "sha256:7b41d19c0cfe5c259fe6c539fd75051cd39a5d33d05482f885faf43f7f5e7d26",
-                "sha256:7c5227963409551ae4a6938beb70d56bf1918c554a287d3da6853526212fbe0a",
-                "sha256:870a48007872d12e95a996fca3c03a64290d3ea2e61076aa35d3b253cf34cd32",
-                "sha256:88b04e12c9b041a1e0bcb886fec709c488192638a9a7a3677513ac6ba81d8e79",
-                "sha256:8c287ae7ac921dfde88b1c125bd9590b7ec3c900c2d3db5197f1286e144e712b",
-                "sha256:903fa5716b8fbb21019268b44f73f3748c41d1a30d71b4a49c84b642c2fed5fa",
-                "sha256:9537e4baf0db67f382eb29255a03154fcd4984638303ff9baaa738b10371fa57",
-                "sha256:9951dcbd37850da32b2cb6e391f621c1ee456191c6ae5528af4a34afe357c30e",
-                "sha256:9b2f7d0408ddeb8ea1fd43d3db79a8cefaccadd2a812f021333b338ed6b10aba",
-                "sha256:9c88e134d51d5e82315a7c32b914a58751b7353eb5268dbd02eabf020b4c4700",
-                "sha256:9fae214f6c43cd47f7bef98c56919b9222481e833be2915f6857a1e9e8a15318",
-                "sha256:a3a669f11289a8995d24fbfc0e63f8289dd03c9aaa0cc8f1eab31d18ca61a382",
-                "sha256:aa741c1a8a8cc25eb3a3a01a62bdb5095a773d8c6a86470bde7f607a447e7905",
-                "sha256:b0877a9a2129a2c56a2eae2da016743db7d9d6a05d5e1c198f1b7808c602a30e",
-                "sha256:bcb6c6dd1d6be6d38d6db283747d07fda089ff8c559a835236560a4410340455",
-                "sha256:caff52cb5cd7626872d9696aee5b794abe172804beb7db52eed1fd5824b63910",
-                "sha256:cbc1eb55342cbac8f7ec159088d54e2cfdd5ddf61c87b8bbe682d113789331b2",
-                "sha256:cd16a89efe3a003029c87ff19e9fba635864e064da646bc749fc1908a4af18f3",
-                "sha256:ce5b64dfe8d0cca407d88b0ee619d80d4215a2612c1af8c98a92180e7109f4b5",
-                "sha256:d58a5a71c4c37354f9e0c24c9c8321f0185f6945ef027460b809f4bb474bfe41",
-                "sha256:db41f3845eb579b544c962864cce2c2a0257fe30f0f1e18e51b1e8cbb4e0ac6d",
-                "sha256:db5b25265010a1b3dca6a174a443a0ed4c4ab12d5e2883a11c97d6e6d59b12f9",
-                "sha256:dd0404d154084a371e6d2bafc787201612a1359c2dee688ae334f9118aa0bf47",
-                "sha256:de431765bd5fe62119e0bc6bc6e7b17ac53017ae1782acf88fcf6b7eae475a49",
-                "sha256:df02fdec0c533301497acb0bc0f27f479a3a63dcdc3a099ae33a902857f07477",
-                "sha256:e8533f5111704d75de3139bf0b8136d3a6c1642c55c067866fa0a51c2155ee33",
-                "sha256:f2f908239b7098799b8845e5936c2ccb91d8c2323be02e82f8dcb4a80dcf4a25",
-                "sha256:f8bfd36f368efe0ab2a6aa3db7f14598aac454b06849fb633b762ddbede1db90",
-                "sha256:ffe73f9e7aea404722058405ff24041e59d31ca23d1da0895af48050a07b6932"
-            ],
-            "markers": "python_version >= '3' and platform_machine == 'aarch64' or (platform_machine == 'ppc64le' or (platform_machine == 'x86_64' or (platform_machine == 'amd64' or (platform_machine == 'AMD64' or (platform_machine == 'win32' or platform_machine == 'WIN32')))))",
-            "version": "==1.1.3"
-        },
-=======
->>>>>>> 4cb7bccc
         "gunicorn": {
             "hashes": [
                 "sha256:9dcc4547dbb1cb284accfb15ab5667a0e5d1881cc443e0677b4882a4067a807e",
@@ -578,47 +467,6 @@
         },
         "pydantic": {
             "hashes": [
-<<<<<<< HEAD
-                "sha256:1072eae28bf034a311764c130784e8065201a90edbca10f495c906737b3bd642",
-                "sha256:14a5babda137a294df7ad5f220986d79bbb87fdeb332c6ded61ce19da7f5f3bf",
-                "sha256:221166d99726238f71adc4fa9f3e94063a10787574b966f86a774559e709ac5a",
-                "sha256:2b5e5e7a0ec96704099e271911a1049321ba1afda92920df0769898a7e9a1298",
-                "sha256:2d7da49229ffb1049779a5a6c1c50a26da164bd053cf8ee9042197dc08a98259",
-                "sha256:43d41b6f13706488e854729955ba8f740e6ec375cd16b72b81dc24b9d84f0d15",
-                "sha256:444cf220a12134da1cd42fe4f45edff622139e10177ce3d8ef2b4f41db1291b2",
-                "sha256:522906820cd60e63c7960ba83078bf2d2ad2dd0870bf68248039bcb1ec3eb0a4",
-                "sha256:5327406f4bfd5aee784e7ad2a6a5fdd7171c19905bf34cb1994a1ba73a87c468",
-                "sha256:54d6465cd2112441305faf5143a491b40de07a203116b5755a2108e36b25308d",
-                "sha256:5659cb9c6b3d27fc0067025c4f5a205f5e838232a4a929b412781117c2343d44",
-                "sha256:60dad97a09b6f44690c05467a4f397b62bfc2c839ac39102819d6979abc2be0d",
-                "sha256:6142246fc9adb51cadaeb84fb52a86f3adad4c6a7b0938a5dd0b1356b0088217",
-                "sha256:6f927bff6c319fc92e0a2cbeb2609b5c1cd562862f4b54ec905e353282b7c8b1",
-                "sha256:7acb7b66ffd2bc046eaff0063df84c83fc3826722d5272adaeadf6252e17f691",
-                "sha256:7e6786ed5faa559dea5a77f6d2de9a08d18130de9344533535d945f34bdcd42e",
-                "sha256:8eee69eda7674977b079a21e7bf825b59d8bf15145300e8034ed3eb239ac444f",
-                "sha256:90e02f61b7354ed330f294a437d0bffac9e21a5d46cb4cc3c89d220e497db7ac",
-                "sha256:96ab6ce1346d14c6e581a69c333bdd1b492df9cf85ad31ad77a8aa42180b7e09",
-                "sha256:9a93be313e40f12c6f2cb84533b226bbe23d0774872e38d83415e6890215e3a6",
-                "sha256:a90e85d95fd968cd7cae122e0d3e0e1f6613bc88c1ff3fe838ac9785ea4b1c4c",
-                "sha256:ad2374b5b3b771dcc6e2f6e0d56632ab63b90e9808b7a73ad865397fcdb4b2cd",
-                "sha256:ae43704358304da45c1c3dd7056f173c618b252f91594bcb6d6f6b4c6c284dee",
-                "sha256:c7bf8ff1d18186eb0cbe42bd9bfb4cbf7fde1fd01b8608925458990c21f202f0",
-                "sha256:c8d70fb91b03c32d2e857b071a22a5225e6b625ca82bd2cc8dd729d88e0bd200",
-                "sha256:cc5ffe7bd0b4778fa5b7a5f825c52d6cfea3ae2d9b52b05b9b1d97e36dee23a8",
-                "sha256:ce901335667a68dfbc10dd2ee6c0d676b89210d754441c2469fbc37baf7ee2ed",
-                "sha256:d41bb80347a8a2d51fbd6f1748b42aca14541315878447ba159617544712f770",
-                "sha256:d545c89d88bdd5559db17aeb5a61a26799903e4bd76114779b3bf1456690f6ce",
-                "sha256:d55aeb01bb7bd7c7e1bd904668a4a2ffcbb1c248e7ae9eb40a272fd7e67dd98b",
-                "sha256:d6f5bcb59d33ec46621dae76e714c53035087666cac80c81c9047a84f3ff93d0",
-                "sha256:dbfbff83565b4514dd8cebc8b8c81a12247e89427ff997ad0a9da7b2b1065c12",
-                "sha256:eb1bc3f8fef6ba36977108505e90558911e7fbccb4e930805d5dd90891b56ff4",
-                "sha256:f2157aaf5718c648eaec9e654a34179ae42ffc363dc3ad058538a4f3ecbd9341",
-                "sha256:f31ffe0e38805a0e6410330f78147bb89193b136d7a5f79cae60d3e849b520a6",
-                "sha256:f8b10e59c035ff3dcc9791619d6e6c5141e0fa5cbe264e19e267b8d523b210bf"
-            ],
-            "index": "pypi-cloud",
-            "version": "==1.10.1"
-=======
                 "sha256:05e00dbebbe810b33c7a7362f231893183bcc4251f3f2ff991c31d5c08240c42",
                 "sha256:06094d18dd5e6f2bbf93efa54991c3240964bb663b87729ac340eb5014310624",
                 "sha256:0b959f4d8211fc964772b595ebb25f7652da3f22322c007b6fed26846a40685e",
@@ -664,7 +512,6 @@
                 "sha256:2d9b9dcdf1023d812bfed561ba72c99104c5b3f52e558d595130a44ce081b003"
             ],
             "version": "==0.4.4"
->>>>>>> 4cb7bccc
         },
         "pyjwt": {
             "hashes": [
@@ -722,11 +569,7 @@
                 "sha256:90260d9058e514786967344d0ef75fa8727eed8a7d2e43ce9f4bcf1b536174f7",
                 "sha256:e38464a49c6c85d7f1351b0126661487a7e0a14a50f1675ec50eb34d4f20ef21"
             ],
-<<<<<<< HEAD
-            "markers": "python_version >= '3.6' and python_version < '4'",
-=======
             "markers": "python_version >= '3.6' and python_version < '4.0'",
->>>>>>> 4cb7bccc
             "version": "==4.9"
         },
         "sentry-sdk": {
@@ -734,21 +577,6 @@
                 "falcon"
             ],
             "hashes": [
-<<<<<<< HEAD
-                "sha256:7378c08d81da78a4860da7b4900ac51fef38be841d01bc5b7cb249ac51e070c6",
-                "sha256:ef4b4d57631662ff81e15c22bf007f7ce07c47321648c8e601fbd22950ed1a79"
-            ],
-            "index": "pypi-cloud",
-            "version": "==1.9.8"
-        },
-        "setuptools": {
-            "hashes": [
-                "sha256:2e24e0bec025f035a2e72cdd1961119f557d78ad331bb00ff82efb2ab8da8e82",
-                "sha256:7732871f4f7fa58fb6bdcaeadb0161b2bd046c85905dbaa066bdcbcc81953b57"
-            ],
-            "markers": "python_version >= '3.7'",
-            "version": "==65.3.0"
-=======
                 "sha256:2469240f6190aaebcb453033519eae69cfe8cc602065b4667e18ee14fc1e35dc",
                 "sha256:4fbace9a763285b608c06f01a807b51acb35f6059da6a01236654e08b0ee81ff"
             ],
@@ -762,7 +590,6 @@
             ],
             "markers": "python_version >= '3.7'",
             "version": "==65.4.1"
->>>>>>> 4cb7bccc
         },
         "shared-config-storage": {
             "hashes": [
@@ -782,55 +609,6 @@
         },
         "sqlalchemy": {
             "hashes": [
-<<<<<<< HEAD
-                "sha256:00dd998b43b282c71de46b061627b5edb9332510eb1edfc5017b9e4356ed44ea",
-                "sha256:08b47c971327e733ffd6bae2d4f50a7b761793efe69d41067fcba86282819eea",
-                "sha256:0992f3cc640ec0f88f721e426da884c34ff0a60eb73d3d64172e23dfadfc8a0b",
-                "sha256:0c956a5d1adb49a35d78ef0fae26717afc48a36262359bb5b0cbd7a3a247c26f",
-                "sha256:1ab08141d93de83559f6a7d9a962830f918623a885b3759ec2b9d1a531ff28fe",
-                "sha256:1cf03d37819dc17a388d313919daf32058d19ba1e592efdf14ce8cbd997e6023",
-                "sha256:2026632051a93997cf8f6fda14360f99230be1725b7ab2ef15be205a4b8a5430",
-                "sha256:23b693876ac7963b6bc7b1a5f3a2642f38d2624af834faad5933913928089d1b",
-                "sha256:26ee4dbac5dd7abf18bf3cd8f04e51f72c339caf702f68172d308888cd26c6c9",
-                "sha256:28b1791a30d62fc104070965f1a2866699c45bbf5adc0be0cf5f22935edcac58",
-                "sha256:2b64955850a14b9d481c17becf0d3f62fb1bb31ac2c45c2caf5ad06d9e811187",
-                "sha256:2cf50611ef4221ad587fb7a1708e61ff72966f84330c6317642e08d6db4138fd",
-                "sha256:44a660506080cc975e1dfa5776fe5f6315ddc626a77b50bf0eee18b0389ea265",
-                "sha256:4ec440990ab00650d0c7ea2c75bc225087afdd7ddcb248e3d934def4dff62762",
-                "sha256:63ad778f4e80913fb171247e4fa82123d0068615ae1d51a9791fc4284cb81748",
-                "sha256:69deec3a94de10062080d91e1ba69595efeafeafe68b996426dec9720031fb25",
-                "sha256:6b70d02bbe1adbbf715d2249cacf9ac17c6f8d22dfcb3f1a4fbc5bf64364da8a",
-                "sha256:885e11638946472b4a0a7db8e6df604b2cf64d23dc40eedc3806d869fcb18fae",
-                "sha256:959bf4390766a8696aa01285016c766b4eb676f712878aac5fce956dd49695d9",
-                "sha256:9ced2450c9fd016f9232d976661623e54c450679eeefc7aa48a3d29924a63189",
-                "sha256:a0b9e3d81f86ba04007f0349e373a5b8c81ec2047aadb8d669caf8c54a092461",
-                "sha256:a62c0ecbb9976550f26f7bf75569f425e661e7249349487f1483115e5fc893a6",
-                "sha256:b07fc38e6392a65935dc8b486229679142b2ea33c94059366b4d8b56f1e35a97",
-                "sha256:b41b87b929118838bafc4bb18cf3c5cd1b3be4b61cd9042e75174df79e8ac7a2",
-                "sha256:b7ccdca6cd167611f4a62a8c2c0c4285c2535640d77108f782ce3f3cccb70f3a",
-                "sha256:b7ff0a8bf0aec1908b92b8dfa1246128bf4f94adbdd3da6730e9c542e112542d",
-                "sha256:bb342c0e25cc8f78a0e7c692da3b984f072666b316fbbec2a0e371cb4dfef5f0",
-                "sha256:bf073c619b5a7f7cd731507d0fdc7329bee14b247a63b0419929e4acd24afea8",
-                "sha256:c8d974c991eef0cd29418a5957ae544559dc326685a6f26b3a914c87759bf2f4",
-                "sha256:c9d0f1a9538cc5e75f2ea0cb6c3d70155a1b7f18092c052e0d84105622a41b63",
-                "sha256:cdee4d475e35684d210dc6b430ff8ca2ed0636378ac19b457e2f6f350d1f5acc",
-                "sha256:cfa8ab4ba0c97ab6bcae1f0948497d14c11b6c6ecd1b32b8a79546a0823d8211",
-                "sha256:d259fa08e4b3ed952c01711268bcf6cd2442b0c54866d64aece122f83da77c6d",
-                "sha256:f2aa85aebc0ef6b342d5d3542f969caa8c6a63c8d36cf5098769158a9fa2123c",
-                "sha256:fa9e0d7832b7511b3b3fd0e67fac85ff11fd752834c143ca2364c9b778c0485a",
-                "sha256:fb4edb6c354eac0fcc07cb91797e142f702532dbb16c1d62839d6eec35f814cf"
-            ],
-            "index": "pypi-cloud",
-            "version": "==1.4.40"
-        },
-        "sqlalchemy-utils": {
-            "hashes": [
-                "sha256:5c13b5d08adfaa85f3d4e8ec09a75136216fad41346980d02974a70a77988bf9",
-                "sha256:9f9afba607a40455cf703adfa9846584bf26168a0c5a60a70063b70d65051f4d"
-            ],
-            "index": "pypi-cloud",
-            "version": "==0.38.3"
-=======
                 "sha256:0002e829142b2af00b4eaa26c51728f3ea68235f232a2e72a9508a3116bd6ed0",
                 "sha256:0005bd73026cd239fc1e8ccdf54db58b6193be9a02b3f0c5983808f84862c767",
                 "sha256:0292f70d1797e3c54e862e6f30ae474014648bc9c723e14a2fda730adb0a9791",
@@ -882,7 +660,6 @@
                 "sha256:b85c45fd4d3d92e8b18e9a5ee2da84517e8fff658e3ef5755c885b1c2a27c1fe"
             ],
             "version": "==3.3.23"
->>>>>>> 4cb7bccc
         },
         "typing-extensions": {
             "hashes": [
@@ -897,11 +674,7 @@
                 "sha256:3fa96cf423e6987997fc326ae8df396db2a8b7c667747d47ddd8ecba91f4a74e",
                 "sha256:b930dd878d5a8afb066a637fbb35144fe7901e3b209d1cd4f524bd0e9deee997"
             ],
-<<<<<<< HEAD
-            "markers": "python_version >= '2.7' and python_version not in '3.0, 3.1, 3.2, 3.3, 3.4, 3.5' and python_version < '4'",
-=======
-            "markers": "python_version >= '3.6'",
->>>>>>> 4cb7bccc
+            "markers": "python_version >= '3.6'",
             "version": "==1.26.12"
         },
         "vine": {
@@ -1009,34 +782,6 @@
         },
         "black": {
             "hashes": [
-<<<<<<< HEAD
-                "sha256:0a12e4e1353819af41df998b02c6742643cfef58282915f781d0e4dd7a200411",
-                "sha256:0ad827325a3a634bae88ae7747db1a395d5ee02cf05d9aa7a9bd77dfb10e940c",
-                "sha256:32a4b17f644fc288c6ee2bafdf5e3b045f4eff84693ac069d87b1a347d861497",
-                "sha256:3b2c25f8dea5e8444bdc6788a2f543e1fb01494e144480bc17f806178378005e",
-                "sha256:4a098a69a02596e1f2a58a2a1c8d5a05d5a74461af552b371e82f9fa4ada8342",
-                "sha256:5107ea36b2b61917956d018bd25129baf9ad1125e39324a9b18248d362156a27",
-                "sha256:53198e28a1fb865e9fe97f88220da2e44df6da82b18833b588b1883b16bb5d41",
-                "sha256:5594efbdc35426e35a7defa1ea1a1cb97c7dbd34c0e49af7fb593a36bd45edab",
-                "sha256:5b879eb439094751185d1cfdca43023bc6786bd3c60372462b6f051efa6281a5",
-                "sha256:78dd85caaab7c3153054756b9fe8c611efa63d9e7aecfa33e533060cb14b6d16",
-                "sha256:792f7eb540ba9a17e8656538701d3eb1afcb134e3b45b71f20b25c77a8db7e6e",
-                "sha256:8ce13ffed7e66dda0da3e0b2eb1bdfc83f5812f66e09aca2b0978593ed636b6c",
-                "sha256:a05da0430bd5ced89176db098567973be52ce175a55677436a271102d7eaa3fe",
-                "sha256:a983526af1bea1e4cf6768e649990f28ee4f4137266921c2c3cee8116ae42ec3",
-                "sha256:bc4d4123830a2d190e9cc42a2e43570f82ace35c3aeb26a512a2102bce5af7ec",
-                "sha256:c3a73f66b6d5ba7288cd5d6dad9b4c9b43f4e8a4b789a94bf5abfb878c663eb3",
-                "sha256:ce957f1d6b78a8a231b18e0dd2d94a33d2ba738cd88a7fe64f53f659eea49fdd",
-                "sha256:cea1b2542d4e2c02c332e83150e41e3ca80dc0fb8de20df3c5e98e242156222c",
-                "sha256:d2c21d439b2baf7aa80d6dd4e3659259be64c6f49dfd0f32091063db0e006db4",
-                "sha256:d839150f61d09e7217f52917259831fe2b689f5c8e5e32611736351b89bb2a90",
-                "sha256:dd82842bb272297503cbec1a2600b6bfb338dae017186f8f215c8958f8acf869",
-                "sha256:e8166b7bfe5dcb56d325385bd1d1e0f635f24aae14b3ae437102dedc0c186747",
-                "sha256:e981e20ec152dfb3e77418fb616077937378b322d7b26aa1ff87717fb18b4875"
-            ],
-            "index": "pypi-cloud",
-            "version": "==22.8.0"
-=======
                 "sha256:14ff67aec0a47c424bc99b71005202045dc09270da44a27848d534600ac64fc7",
                 "sha256:1e464456d24e23d11fced2bc8c47ef66d471f845c7b7a42f3bd77bf3d1789650",
                 "sha256:21199526696b8f09c3997e2b4db8d0b108d801a348414264d2eb8eb2532e540d",
@@ -1052,7 +797,6 @@
             ],
             "index": "pypi-cloud",
             "version": "==22.10.0"
->>>>>>> 4cb7bccc
         },
         "certifi": {
             "hashes": [
@@ -1088,61 +832,6 @@
         },
         "coverage": {
             "hashes": [
-<<<<<<< HEAD
-                "sha256:01778769097dbd705a24e221f42be885c544bb91251747a8a3efdec6eb4788f2",
-                "sha256:08002f9251f51afdcc5e3adf5d5d66bb490ae893d9e21359b085f0e03390a820",
-                "sha256:1238b08f3576201ebf41f7c20bf59baa0d05da941b123c6656e42cdb668e9827",
-                "sha256:14a32ec68d721c3d714d9b105c7acf8e0f8a4f4734c811eda75ff3718570b5e3",
-                "sha256:15e38d853ee224e92ccc9a851457fb1e1f12d7a5df5ae44544ce7863691c7a0d",
-                "sha256:354df19fefd03b9a13132fa6643527ef7905712109d9c1c1903f2133d3a4e145",
-                "sha256:35ef1f8d8a7a275aa7410d2f2c60fa6443f4a64fae9be671ec0696a68525b875",
-                "sha256:4179502f210ebed3ccfe2f78bf8e2d59e50b297b598b100d6c6e3341053066a2",
-                "sha256:42c499c14efd858b98c4e03595bf914089b98400d30789511577aa44607a1b74",
-                "sha256:4b7101938584d67e6f45f0015b60e24a95bf8dea19836b1709a80342e01b472f",
-                "sha256:564cd0f5b5470094df06fab676c6d77547abfdcb09b6c29c8a97c41ad03b103c",
-                "sha256:5f444627b3664b80d078c05fe6a850dd711beeb90d26731f11d492dcbadb6973",
-                "sha256:6113e4df2fa73b80f77663445be6d567913fb3b82a86ceb64e44ae0e4b695de1",
-                "sha256:61b993f3998ee384935ee423c3d40894e93277f12482f6e777642a0141f55782",
-                "sha256:66e6df3ac4659a435677d8cd40e8eb1ac7219345d27c41145991ee9bf4b806a0",
-                "sha256:67f9346aeebea54e845d29b487eb38ec95f2ecf3558a3cffb26ee3f0dcc3e760",
-                "sha256:6913dddee2deff8ab2512639c5168c3e80b3ebb0f818fed22048ee46f735351a",
-                "sha256:6a864733b22d3081749450466ac80698fe39c91cb6849b2ef8752fd7482011f3",
-                "sha256:7026f5afe0d1a933685d8f2169d7c2d2e624f6255fb584ca99ccca8c0e966fd7",
-                "sha256:783bc7c4ee524039ca13b6d9b4186a67f8e63d91342c713e88c1865a38d0892a",
-                "sha256:7a98d6bf6d4ca5c07a600c7b4e0c5350cd483c85c736c522b786be90ea5bac4f",
-                "sha256:8d032bfc562a52318ae05047a6eb801ff31ccee172dc0d2504614e911d8fa83e",
-                "sha256:98c0b9e9b572893cdb0a00e66cf961a238f8d870d4e1dc8e679eb8bdc2eb1b86",
-                "sha256:9c7b9b498eb0c0d48b4c2abc0e10c2d78912203f972e0e63e3c9dc21f15abdaa",
-                "sha256:9cc4f107009bca5a81caef2fca843dbec4215c05e917a59dec0c8db5cff1d2aa",
-                "sha256:9d6e1f3185cbfd3d91ac77ea065d85d5215d3dfa45b191d14ddfcd952fa53796",
-                "sha256:a095aa0a996ea08b10580908e88fbaf81ecf798e923bbe64fb98d1807db3d68a",
-                "sha256:a3b2752de32c455f2521a51bd3ffb53c5b3ae92736afde67ce83477f5c1dd928",
-                "sha256:ab066f5ab67059d1f1000b5e1aa8bbd75b6ed1fc0014559aea41a9eb66fc2ce0",
-                "sha256:c1328d0c2f194ffda30a45f11058c02410e679456276bfa0bbe0b0ee87225fac",
-                "sha256:c35cca192ba700979d20ac43024a82b9b32a60da2f983bec6c0f5b84aead635c",
-                "sha256:cbbb0e4cd8ddcd5ef47641cfac97d8473ab6b132dd9a46bacb18872828031685",
-                "sha256:cdbb0d89923c80dbd435b9cf8bba0ff55585a3cdb28cbec65f376c041472c60d",
-                "sha256:cf2afe83a53f77aec067033199797832617890e15bed42f4a1a93ea24794ae3e",
-                "sha256:d5dd4b8e9cd0deb60e6fcc7b0647cbc1da6c33b9e786f9c79721fd303994832f",
-                "sha256:dfa0b97eb904255e2ab24166071b27408f1f69c8fbda58e9c0972804851e0558",
-                "sha256:e16c45b726acb780e1e6f88b286d3c10b3914ab03438f32117c4aa52d7f30d58",
-                "sha256:e1fabd473566fce2cf18ea41171d92814e4ef1495e04471786cbc943b89a3781",
-                "sha256:e3d3c4cc38b2882f9a15bafd30aec079582b819bec1b8afdbde8f7797008108a",
-                "sha256:e431e305a1f3126477abe9a184624a85308da8edf8486a863601d58419d26ffa",
-                "sha256:e7b4da9bafad21ea45a714d3ea6f3e1679099e420c8741c74905b92ee9bfa7cc",
-                "sha256:ee2b2fb6eb4ace35805f434e0f6409444e1466a47f620d1d5763a22600f0f892",
-                "sha256:ee6ae6bbcac0786807295e9687169fba80cb0617852b2fa118a99667e8e6815d",
-                "sha256:ef6f44409ab02e202b31a05dd6666797f9de2aa2b4b3534e9d450e42dea5e817",
-                "sha256:f67cf9f406cf0d2f08a3515ce2db5b82625a7257f88aad87904674def6ddaec1",
-                "sha256:f855b39e4f75abd0dfbcf74a82e84ae3fc260d523fcb3532786bcbbcb158322c",
-                "sha256:fc600f6ec19b273da1d85817eda339fb46ce9eef3e89f220055d8696e0a06908",
-                "sha256:fcbe3d9a53e013f8ab88734d7e517eb2cd06b7e689bedf22c0eb68db5e4a0a19",
-                "sha256:fde17bc42e0716c94bf19d92e4c9f5a00c5feb401f5bc01101fdf2a8b7cacf60",
-                "sha256:ff934ced84054b9018665ca3967fc48e1ac99e811f6cc99ea65978e1d384454b"
-            ],
-            "index": "pypi-cloud",
-            "version": "==6.4.4"
-=======
                 "sha256:027018943386e7b942fa832372ebc120155fd970837489896099f5cfa2890f79",
                 "sha256:11b990d520ea75e7ee8dcab5bc908072aaada194a794db9f6d7d5cfd19661e5a",
                 "sha256:12adf310e4aafddc58afdb04d686795f33f4d7a6fa67a7a9d4ce7d6ae24d949f",
@@ -1196,7 +885,6 @@
             ],
             "index": "pypi-cloud",
             "version": "==6.5.0"
->>>>>>> 4cb7bccc
         },
         "factory-boy": {
             "hashes": [
@@ -1208,19 +896,11 @@
         },
         "faker": {
             "hashes": [
-<<<<<<< HEAD
-                "sha256:6db56e2c43a2b74250d1c332ef25fef7dc07dcb6c5fab5329dd7b4467b8ed7b9",
-                "sha256:e02c55a5b0586caaf913cc6c254b3de178e08b031c5922e590fd033ebbdbfd02"
-            ],
-            "markers": "python_full_version >= '3.6.0'",
-            "version": "==14.2.0"
-=======
                 "sha256:245fc7d23470dc57164bd9a59b7b1126e16289ffcf813d88a6c8e9b8a37ea3fb",
                 "sha256:84c83f0ac1a2c8ecabd784c501aa0ef1d082d4aee52c3d797d586081c166434c"
             ],
             "markers": "python_version >= '3.7'",
             "version": "==15.0.0"
->>>>>>> 4cb7bccc
         },
         "flake8": {
             "hashes": [
@@ -1243,69 +923,6 @@
             ],
             "version": "==0.7"
         },
-<<<<<<< HEAD
-        "greenlet": {
-            "hashes": [
-                "sha256:0118817c9341ef2b0f75f5af79ac377e4da6ff637e5ee4ac91802c0e379dadb4",
-                "sha256:048d2bed76c2aa6de7af500ae0ea51dd2267aec0e0f2a436981159053d0bc7cc",
-                "sha256:07c58e169bbe1e87b8bbf15a5c1b779a7616df9fd3e61cadc9d691740015b4f8",
-                "sha256:095a980288fe05adf3d002fbb180c99bdcf0f930e220aa66fcd56e7914a38202",
-                "sha256:0b181e9aa6cb2f5ec0cacc8cee6e5a3093416c841ba32c185c30c160487f0380",
-                "sha256:1626185d938d7381631e48e6f7713e8d4b964be246073e1a1d15c2f061ac9f08",
-                "sha256:184416e481295832350a4bf731ba619a92f5689bf5d0fa4341e98b98b1265bd7",
-                "sha256:1dd51d2650e70c6c4af37f454737bf4a11e568945b27f74b471e8e2a9fd21268",
-                "sha256:1ec2779774d8e42ed0440cf8bc55540175187e8e934f2be25199bf4ed948cd9e",
-                "sha256:2cf45e339cabea16c07586306a31cfcc5a3b5e1626d365714d283732afed6809",
-                "sha256:2fb0aa7f6996879551fd67461d5d3ab0c3c0245da98be90c89fcb7a18d437403",
-                "sha256:44b4817c34c9272c65550b788913620f1fdc80362b209bc9d7dd2f40d8793080",
-                "sha256:466ce0928e33421ee84ae04c4ac6f253a3a3e6b8d600a79bd43fd4403e0a7a76",
-                "sha256:4f166b4aca8d7d489e82d74627a7069ab34211ef5ebb57c300ec4b9337b60fc0",
-                "sha256:510c3b15587afce9800198b4b142202b323bf4b4b5f9d6c79cb9a35e5e3c30d2",
-                "sha256:5b756e6730ea59b2745072e28ad27f4c837084688e6a6b3633c8b1e509e6ae0e",
-                "sha256:5fbe1ab72b998ca77ceabbae63a9b2e2dc2d963f4299b9b278252ddba142d3f1",
-                "sha256:6200a11f003ec26815f7e3d2ded01b43a3810be3528dd760d2f1fa777490c3cd",
-                "sha256:65ad1a7a463a2a6f863661329a944a5802c7129f7ad33583dcc11069c17e622c",
-                "sha256:694ffa7144fa5cc526c8f4512665003a39fa09ef00d19bbca5c8d3406db72fbe",
-                "sha256:6f5d4b2280ceea76c55c893827961ed0a6eadd5a584a7c4e6e6dd7bc10dfdd96",
-                "sha256:7532a46505470be30cbf1dbadb20379fb481244f1ca54207d7df3bf0bbab6a20",
-                "sha256:76a53bfa10b367ee734b95988bd82a9a5f0038a25030f9f23bbbc005010ca600",
-                "sha256:77e41db75f9958f2083e03e9dd39da12247b3430c92267df3af77c83d8ff9eed",
-                "sha256:7a43bbfa9b6cfdfaeefbd91038dde65ea2c421dc387ed171613df340650874f2",
-                "sha256:7b41d19c0cfe5c259fe6c539fd75051cd39a5d33d05482f885faf43f7f5e7d26",
-                "sha256:7c5227963409551ae4a6938beb70d56bf1918c554a287d3da6853526212fbe0a",
-                "sha256:870a48007872d12e95a996fca3c03a64290d3ea2e61076aa35d3b253cf34cd32",
-                "sha256:88b04e12c9b041a1e0bcb886fec709c488192638a9a7a3677513ac6ba81d8e79",
-                "sha256:8c287ae7ac921dfde88b1c125bd9590b7ec3c900c2d3db5197f1286e144e712b",
-                "sha256:903fa5716b8fbb21019268b44f73f3748c41d1a30d71b4a49c84b642c2fed5fa",
-                "sha256:9537e4baf0db67f382eb29255a03154fcd4984638303ff9baaa738b10371fa57",
-                "sha256:9951dcbd37850da32b2cb6e391f621c1ee456191c6ae5528af4a34afe357c30e",
-                "sha256:9b2f7d0408ddeb8ea1fd43d3db79a8cefaccadd2a812f021333b338ed6b10aba",
-                "sha256:9c88e134d51d5e82315a7c32b914a58751b7353eb5268dbd02eabf020b4c4700",
-                "sha256:9fae214f6c43cd47f7bef98c56919b9222481e833be2915f6857a1e9e8a15318",
-                "sha256:a3a669f11289a8995d24fbfc0e63f8289dd03c9aaa0cc8f1eab31d18ca61a382",
-                "sha256:aa741c1a8a8cc25eb3a3a01a62bdb5095a773d8c6a86470bde7f607a447e7905",
-                "sha256:b0877a9a2129a2c56a2eae2da016743db7d9d6a05d5e1c198f1b7808c602a30e",
-                "sha256:bcb6c6dd1d6be6d38d6db283747d07fda089ff8c559a835236560a4410340455",
-                "sha256:caff52cb5cd7626872d9696aee5b794abe172804beb7db52eed1fd5824b63910",
-                "sha256:cbc1eb55342cbac8f7ec159088d54e2cfdd5ddf61c87b8bbe682d113789331b2",
-                "sha256:cd16a89efe3a003029c87ff19e9fba635864e064da646bc749fc1908a4af18f3",
-                "sha256:ce5b64dfe8d0cca407d88b0ee619d80d4215a2612c1af8c98a92180e7109f4b5",
-                "sha256:d58a5a71c4c37354f9e0c24c9c8321f0185f6945ef027460b809f4bb474bfe41",
-                "sha256:db41f3845eb579b544c962864cce2c2a0257fe30f0f1e18e51b1e8cbb4e0ac6d",
-                "sha256:db5b25265010a1b3dca6a174a443a0ed4c4ab12d5e2883a11c97d6e6d59b12f9",
-                "sha256:dd0404d154084a371e6d2bafc787201612a1359c2dee688ae334f9118aa0bf47",
-                "sha256:de431765bd5fe62119e0bc6bc6e7b17ac53017ae1782acf88fcf6b7eae475a49",
-                "sha256:df02fdec0c533301497acb0bc0f27f479a3a63dcdc3a099ae33a902857f07477",
-                "sha256:e8533f5111704d75de3139bf0b8136d3a6c1642c55c067866fa0a51c2155ee33",
-                "sha256:f2f908239b7098799b8845e5936c2ccb91d8c2323be02e82f8dcb4a80dcf4a25",
-                "sha256:f8bfd36f368efe0ab2a6aa3db7f14598aac454b06849fb633b762ddbede1db90",
-                "sha256:ffe73f9e7aea404722058405ff24041e59d31ca23d1da0895af48050a07b6932"
-            ],
-            "markers": "python_version >= '3' and platform_machine == 'aarch64' or (platform_machine == 'ppc64le' or (platform_machine == 'x86_64' or (platform_machine == 'amd64' or (platform_machine == 'AMD64' or (platform_machine == 'win32' or platform_machine == 'WIN32')))))",
-            "version": "==1.1.3"
-        },
-=======
->>>>>>> 4cb7bccc
         "idna": {
             "hashes": [
                 "sha256:814f528e8dead7d329833b91c5faa87d60bf71824cd12a7530b5526063d02cb4",
@@ -1334,24 +951,16 @@
                 "sha256:637c9635fcf47945ceb91cd7f320234a7be540ded6f3e99a50cb6febdfd1ba8d",
                 "sha256:74137626a64a99c8eb6ae5832d99b3bdd7d29a3850fe2aa80a4126b2a7d949ab"
             ],
-            "markers": "python_full_version >= '3.6.0'",
+            "markers": "python_version >= '3.6'",
             "version": "==0.18.1"
         },
         "mako": {
             "hashes": [
-<<<<<<< HEAD
-                "sha256:3724869b363ba630a272a5f89f68c070352137b8fd1757650017b7e06fda163f",
-                "sha256:8efcb8004681b5f71d09c983ad5a9e6f5c40601a6ec469148753292abc0da534"
-            ],
-            "markers": "python_version >= '3.7'",
-            "version": "==1.2.2"
-=======
                 "sha256:7fde96466fcfeedb0eed94f187f20b23d85e4cb41444be0e542e2c8c65c396cd",
                 "sha256:c413a086e38cd885088d5e165305ee8eed04e8b3f8f62df343480da0a385735f"
             ],
             "markers": "python_version >= '3.7'",
             "version": "==1.2.3"
->>>>>>> 4cb7bccc
         },
         "mando": {
             "hashes": [
@@ -1411,11 +1020,7 @@
                 "sha256:348e0240c33b60bbdf4e523192ef919f28cb2c3d7d5c7794f74009290f236325",
                 "sha256:6c2d30ab6be0e4a46919781807b4f0d834ebdd6c6e3dca0bda5a15f863427b6e"
             ],
-<<<<<<< HEAD
-            "markers": "python_full_version >= '3.6.0'",
-=======
-            "markers": "python_version >= '3.6'",
->>>>>>> 4cb7bccc
+            "markers": "python_version >= '3.6'",
             "version": "==0.7.0"
         },
         "mypy-extensions": {
@@ -1430,7 +1035,7 @@
                 "sha256:dd47c42927d89ab911e606518907cc2d3a1f38bbd026385970643f9c5b8ecfeb",
                 "sha256:ef103e05f519cdc783ae24ea4e2e0f508a9c99b2d4969652eed6a2e1ea5bd522"
             ],
-            "markers": "python_full_version >= '3.6.0'",
+            "markers": "python_version >= '3.6'",
             "version": "==21.3"
         },
         "parse": {
@@ -1453,7 +1058,7 @@
                 "sha256:8c07be290bb59f03588915921e29e8a50002acaf2cdc5fa0e0114f91709fafa0",
                 "sha256:c001d4636cd3aecdaf33cbb40aebb59b094be2a74c556778ef5576c175e19e75"
             ],
-            "markers": "python_full_version >= '3.6.0'",
+            "markers": "python_version >= '3.6'",
             "version": "==0.8.3"
         },
         "pathspec": {
@@ -1477,7 +1082,7 @@
                 "sha256:4224373bacce55f955a878bf9cfa763c1e360858e330072059e10bad68531159",
                 "sha256:74134bbf457f031a36d68416e1509f34bd5ccc019f0bcc952c7b909d06b37bd3"
             ],
-            "markers": "python_full_version >= '3.6.0'",
+            "markers": "python_version >= '3.6'",
             "version": "==1.0.0"
         },
         "prompt-toolkit": {
@@ -1509,11 +1114,7 @@
                 "sha256:2c9607871d58c76354b697b42f5d57e1ada7d261c261efac224b664affdc5785",
                 "sha256:d1735fc58b418fd7c5f658d28d943854f8a849b01a5d0a1e6f3f3fdd0166804b"
             ],
-<<<<<<< HEAD
-            "markers": "python_full_version >= '3.6.0'",
-=======
-            "markers": "python_version >= '3.6'",
->>>>>>> 4cb7bccc
+            "markers": "python_version >= '3.6'",
             "version": "==2.9.1"
         },
         "pyflakes": {
@@ -1521,11 +1122,7 @@
                 "sha256:4579f67d887f804e67edb544428f264b7b24f435b263c4614f384135cea553d2",
                 "sha256:491feb020dca48ccc562a8c0cbe8df07ee13078df59813b83959cbdada312ea3"
             ],
-<<<<<<< HEAD
-            "markers": "python_full_version >= '3.6.0'",
-=======
-            "markers": "python_version >= '3.6'",
->>>>>>> 4cb7bccc
+            "markers": "python_version >= '3.6'",
             "version": "==2.5.0"
         },
         "pygments": {
@@ -1533,11 +1130,7 @@
                 "sha256:56a8508ae95f98e2b9bdf93a6be5ae3f7d8af858b43e02c5a2ff083726be40c1",
                 "sha256:f643f331ab57ba3c9d89212ee4a2dabc6e94f117cf4eefde99a0574720d14c42"
             ],
-<<<<<<< HEAD
-            "markers": "python_full_version >= '3.6.0'",
-=======
-            "markers": "python_version >= '3.6'",
->>>>>>> 4cb7bccc
+            "markers": "python_version >= '3.6'",
             "version": "==2.13.0"
         },
         "pyparsing": {
@@ -1577,28 +1170,16 @@
                 "sha256:39261ee0086f17649b180baf2a8633e1922a4c4b6fcc28a2de7d8127a82541bf",
                 "sha256:fcd2f416f15be295943527b3c8ba16a44ae5a7141939c90c3dc5ce9d167cf2a5"
             ],
-<<<<<<< HEAD
-            "markers": "python_version >= '3.7' and python_version < '4.0'",
-=======
             "markers": "python_version >= '3.7' and python_version < '4'",
->>>>>>> 4cb7bccc
             "version": "==2.0.2"
         },
         "pytest-mock": {
             "hashes": [
-<<<<<<< HEAD
-                "sha256:77f03f4554392558700295e05aed0b1096a20d4a60a4f3ddcde58b0c31c8fca2",
-                "sha256:8a9e226d6c0ef09fcf20c94eb3405c388af438a90f3e39687f84166da82d5948"
-            ],
-            "index": "pypi-cloud",
-            "version": "==3.8.2"
-=======
                 "sha256:f4c973eeae0282963eb293eb173ce91b091a79c1334455acfac9ddee8a1c784b",
                 "sha256:fbbdb085ef7c252a326fd8cdcac0aa3b1333d8811f131bdcc701002e1be7ed4f"
             ],
             "index": "pypi-cloud",
             "version": "==3.10.0"
->>>>>>> 4cb7bccc
         },
         "python-dateutil": {
             "hashes": [
@@ -1651,7 +1232,7 @@
                 "sha256:e61ceaab6f49fb8bdfaa0f92c4b57bcfbea54c09277b1b4f7ac376bfb7a7c174",
                 "sha256:f84fbc98b019fef2ee9a1cb3ce93e3187a6df0b2538a651bfb890254ba9f90b5"
             ],
-            "markers": "python_full_version >= '3.6.0'",
+            "markers": "python_version >= '3.6'",
             "version": "==6.0"
         },
         "radon": {
@@ -1679,47 +1260,6 @@
         },
         "sqlalchemy": {
             "hashes": [
-<<<<<<< HEAD
-                "sha256:00dd998b43b282c71de46b061627b5edb9332510eb1edfc5017b9e4356ed44ea",
-                "sha256:08b47c971327e733ffd6bae2d4f50a7b761793efe69d41067fcba86282819eea",
-                "sha256:0992f3cc640ec0f88f721e426da884c34ff0a60eb73d3d64172e23dfadfc8a0b",
-                "sha256:0c956a5d1adb49a35d78ef0fae26717afc48a36262359bb5b0cbd7a3a247c26f",
-                "sha256:1ab08141d93de83559f6a7d9a962830f918623a885b3759ec2b9d1a531ff28fe",
-                "sha256:1cf03d37819dc17a388d313919daf32058d19ba1e592efdf14ce8cbd997e6023",
-                "sha256:2026632051a93997cf8f6fda14360f99230be1725b7ab2ef15be205a4b8a5430",
-                "sha256:23b693876ac7963b6bc7b1a5f3a2642f38d2624af834faad5933913928089d1b",
-                "sha256:26ee4dbac5dd7abf18bf3cd8f04e51f72c339caf702f68172d308888cd26c6c9",
-                "sha256:28b1791a30d62fc104070965f1a2866699c45bbf5adc0be0cf5f22935edcac58",
-                "sha256:2b64955850a14b9d481c17becf0d3f62fb1bb31ac2c45c2caf5ad06d9e811187",
-                "sha256:2cf50611ef4221ad587fb7a1708e61ff72966f84330c6317642e08d6db4138fd",
-                "sha256:44a660506080cc975e1dfa5776fe5f6315ddc626a77b50bf0eee18b0389ea265",
-                "sha256:4ec440990ab00650d0c7ea2c75bc225087afdd7ddcb248e3d934def4dff62762",
-                "sha256:63ad778f4e80913fb171247e4fa82123d0068615ae1d51a9791fc4284cb81748",
-                "sha256:69deec3a94de10062080d91e1ba69595efeafeafe68b996426dec9720031fb25",
-                "sha256:6b70d02bbe1adbbf715d2249cacf9ac17c6f8d22dfcb3f1a4fbc5bf64364da8a",
-                "sha256:885e11638946472b4a0a7db8e6df604b2cf64d23dc40eedc3806d869fcb18fae",
-                "sha256:959bf4390766a8696aa01285016c766b4eb676f712878aac5fce956dd49695d9",
-                "sha256:9ced2450c9fd016f9232d976661623e54c450679eeefc7aa48a3d29924a63189",
-                "sha256:a0b9e3d81f86ba04007f0349e373a5b8c81ec2047aadb8d669caf8c54a092461",
-                "sha256:a62c0ecbb9976550f26f7bf75569f425e661e7249349487f1483115e5fc893a6",
-                "sha256:b07fc38e6392a65935dc8b486229679142b2ea33c94059366b4d8b56f1e35a97",
-                "sha256:b41b87b929118838bafc4bb18cf3c5cd1b3be4b61cd9042e75174df79e8ac7a2",
-                "sha256:b7ccdca6cd167611f4a62a8c2c0c4285c2535640d77108f782ce3f3cccb70f3a",
-                "sha256:b7ff0a8bf0aec1908b92b8dfa1246128bf4f94adbdd3da6730e9c542e112542d",
-                "sha256:bb342c0e25cc8f78a0e7c692da3b984f072666b316fbbec2a0e371cb4dfef5f0",
-                "sha256:bf073c619b5a7f7cd731507d0fdc7329bee14b247a63b0419929e4acd24afea8",
-                "sha256:c8d974c991eef0cd29418a5957ae544559dc326685a6f26b3a914c87759bf2f4",
-                "sha256:c9d0f1a9538cc5e75f2ea0cb6c3d70155a1b7f18092c052e0d84105622a41b63",
-                "sha256:cdee4d475e35684d210dc6b430ff8ca2ed0636378ac19b457e2f6f350d1f5acc",
-                "sha256:cfa8ab4ba0c97ab6bcae1f0948497d14c11b6c6ecd1b32b8a79546a0823d8211",
-                "sha256:d259fa08e4b3ed952c01711268bcf6cd2442b0c54866d64aece122f83da77c6d",
-                "sha256:f2aa85aebc0ef6b342d5d3542f969caa8c6a63c8d36cf5098769158a9fa2123c",
-                "sha256:fa9e0d7832b7511b3b3fd0e67fac85ff11fd752834c143ca2364c9b778c0485a",
-                "sha256:fb4edb6c354eac0fcc07cb91797e142f702532dbb16c1d62839d6eec35f814cf"
-            ],
-            "index": "pypi-cloud",
-            "version": "==1.4.40"
-=======
                 "sha256:0002e829142b2af00b4eaa26c51728f3ea68235f232a2e72a9508a3116bd6ed0",
                 "sha256:0005bd73026cd239fc1e8ccdf54db58b6193be9a02b3f0c5983808f84862c767",
                 "sha256:0292f70d1797e3c54e862e6f30ae474014648bc9c723e14a2fda730adb0a9791",
@@ -1764,7 +1304,6 @@
             ],
             "index": "pypi-cloud",
             "version": "==1.4.41"
->>>>>>> 4cb7bccc
         },
         "sqlalchemy-utils": {
             "hashes": [
@@ -1803,11 +1342,7 @@
                 "sha256:3fa96cf423e6987997fc326ae8df396db2a8b7c667747d47ddd8ecba91f4a74e",
                 "sha256:b930dd878d5a8afb066a637fbb35144fe7901e3b209d1cd4f524bd0e9deee997"
             ],
-<<<<<<< HEAD
-            "markers": "python_version >= '2.7' and python_version not in '3.0, 3.1, 3.2, 3.3, 3.4, 3.5' and python_version < '4'",
-=======
-            "markers": "python_version >= '3.6'",
->>>>>>> 4cb7bccc
+            "markers": "python_version >= '3.6'",
             "version": "==1.26.12"
         },
         "wcwidth": {
