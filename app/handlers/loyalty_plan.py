--- conflicted
+++ resolved
@@ -12,6 +12,7 @@
 
 import settings
 from app.api.exceptions import ResourceNotFoundError
+from app.api.metrics import loyalty_plan_get_counter
 from app.handlers.base import BaseHandler
 from app.hermes.models import (
     Channel,
@@ -700,12 +701,6 @@
 
         except DatabaseError:
             api_logger.exception("Unable to fetch loyalty plan records from database")
-<<<<<<< HEAD
-=======
-            loyalty_plan_get_counter.labels(
-                endpoint="/loyalty_plans", channel=self.channel_id, response_status=falcon.HTTP_500
-            ).inc()
->>>>>>> cffafa84
             raise falcon.HTTPInternalServerError
 
         try:
