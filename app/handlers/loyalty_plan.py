--- conflicted
+++ resolved
@@ -700,24 +700,6 @@
 
         except DatabaseError:
             api_logger.exception("Unable to fetch loyalty plan records from database")
-<<<<<<< HEAD
-=======
-            loyalty_plan_get_counter.labels(
-                endpoint="/loyalty_plans", channel=self.channel_id, response_status=falcon.HTTP_500
-            ).inc()
-            raise falcon.HTTPInternalServerError
-
-        try:
-            in_wallet_query = self.select_plan_ids_in_wallet_query.where(
-                SchemeAccountUserAssociation.user_id == self.user_id
-            )
-            plan_ids_in_wallet = self.db_session.execute(in_wallet_query).all()
-        except DatabaseError:
-            api_logger.exception(
-                "Unable to fetch loyalty plan ids of loyalty accounts already in the user's wallet "
-                f"(user_id={self.user_id})"
-            )
->>>>>>> cffafa84
             raise falcon.HTTPInternalServerError
 
         return schemes_and_questions, scheme_info, consents, plan_ids_in_wallet
