import falcon
import re
import sre_constants

from dataclasses import dataclass
from datetime import datetime
from sqlalchemy.exc import IntegrityError, DatabaseError

from app.api.helpers.vault import AESKeyNames
from app.lib.credentials import CASE_SENSITIVE_CREDENTIALS, ENCRYPTED_CREDENTIALS
from app.lib.encryption import AESCipher
from app.handlers.base import BaseHandler
from app.report import api_logger
from app.hermes.models import (
    Channel,
    Scheme,
    SchemeAccount,
    SchemeAccountCredentialAnswer,
    SchemeAccountUserAssociation,
    SchemeChannelAssociation,
    SchemeCredentialQuestion,
)
from app.api.exceptions import ValidationError
from app.messaging.sender import send_message_to_hermes

ADD = "ADD"
AUTHORISE = "AUTH"
ADD_AND_AUTHORISE = "ADD_AND_AUTH"
JOIN = "JOIN"
REGISTER = "REGISTER"

ADD_FIELD = "add_field"
AUTH_FIELD = "auth_field"
JOIN_FIELD = "join_field"
REGISTER_FIELD = "register_field"

CARD_NUMBER = "card_number"
BARCODE = "barcode"


@dataclass
class LoyaltyCardHandler(BaseHandler):
    """
    Handles all Loyalty Card journeys including Add, Auth, Add_and_auth, join and register.

    For clarity:
        -using QUESTION when referring to only the question or credentialquestions table (i.e. receiver)
        -using ANSWER when referring to only the information given in the request (i.e. supplier)
        -using CREDENTIAL for a valid combination of the two in context

        - credential TYPE is the db alias for a credential (e.g. card_number, barcode)
        - credential CLASS is the field type of a credential (e.g. add_field, enrol_field etc.)

    Leaving self.journey in for now, but this may turn out to be redundant.
    """

    loyalty_plan_id: int
    all_answer_fields: dict
    journey: str
    loyalty_plan: Scheme = None
    add_fields: list = None
    auth_fields: list = None
    register_fields: list = None
    valid_credentials: dict = None
    key_credential: dict = None

    id: int = None

    cred_types: list = None

    def add_card(self):
        api_logger.info(f"Starting Loyalty Card '{self.journey}' journey")

        credential_questions = self.retrieve_plan_questions_and_answer_fields()

        self.validate_all_credentials(credential_questions)

        created = self.return_existing_or_create()

        response = {"id": self.id, "loyalty_plan": self.loyalty_plan_id}

        return response, created

    def retrieve_plan_questions_and_answer_fields(self):
        try:
            self.add_fields = self.all_answer_fields.get("add_fields", [])
            self.auth_fields = self.all_answer_fields.get("authorise_fields", [])
            self.register_fields = self.all_answer_fields.get("register_fields", [])

        except KeyError:
            api_logger.error("KeyError when processing answer fields")
            raise falcon.HTTPInternalServerError("An Internal Server Error Occurred")

        all_credential_questions = (
            self.db_session.query(SchemeCredentialQuestion, Scheme)
            .join(Scheme)
            .join(SchemeChannelAssociation)
            .join(Channel)
            .filter(SchemeCredentialQuestion.scheme_id == self.loyalty_plan_id)
            .filter(Channel.bundle_id == self.channel_id)
            .filter(SchemeChannelAssociation.status == 0)
            .all()
        )

        if len(all_credential_questions) < 1:
            api_logger.error(
                "Loyalty plan does not exist, is not available for this channel, or no credential questions found"
            )
            raise ValidationError(title="Loyalty plan does not exist.")

        # Store scheme object for later as will be needed for card_number/barcode regex on create
        self.loyalty_plan = all_credential_questions[0][1]

        return all_credential_questions

    def validate_all_credentials(self, all_credential_questions):
        """Cross-checks available plan questions with provided answers.
        Then populates a final list of validated credentials."""

        self.valid_credentials = {}

        # Validates credentials per credential class.
        # No need to relate this to with journey type - this is done in request validation.
        if self.add_fields:
            self.validate_credentials_by_class(all_credential_questions, self.add_fields, ADD_FIELD)
        if self.auth_fields:
            self.validate_credentials_by_class(all_credential_questions, self.auth_fields, AUTH_FIELD, require_all=True)
        if self.register_fields:
            self.validate_credentials_by_class(
                all_credential_questions, self.register_fields, REGISTER_FIELD, require_all=True
            )

        # Checks that at least one manual question, scan question or one question link has been given.
        for key, cred in self.valid_credentials.items():
            if cred["key_credential"]:
                self.key_credential = cred

        if not self.key_credential:
            api_logger.error(
                "No key credential (manual_question, scan_question, one_question_link) found in given creds"
            )
            raise ValidationError(
                "At least one manual question, scan question or one question link must be " "provided."
            )

    def _process_case_sensitive_credentials(self, credential_slug, credential):
        return credential.lower() if credential_slug not in CASE_SENSITIVE_CREDENTIALS else credential

    def _find_answer_and_required_credentials(self, credential_questions, answer, credential_class, required_questions):
        for question, scheme in credential_questions:
            if answer["credential_slug"] == question.type and getattr(question, credential_class):
                answer["value"] = self._process_case_sensitive_credentials(answer["credential_slug"], answer["value"])
                # Checks if this cred is the the 'key credential' which will effectively act as the pk for the
                # existing account search later on. There should only be one (this is checked later)
                key_credential = any(
                    [
                        getattr(question, "manual_question"),
                        getattr(question, "scan_question"),
                        getattr(question, "one_question_link"),
                    ]
                )

                self.valid_credentials[question.type] = {
                    "credential_question_id": question.id,
                    "credential_type": question.type,
                    "credential_class": credential_class,
                    "key_credential": key_credential,
                    "credential_answer": answer["value"],
                }
                answer_found = True
                try:
                    required_questions.remove(question.type)
                except ValueError:
                    pass
                break
        return answer_found, required_questions

    def validate_credentials_by_class(self, credential_questions, answer_set, credential_class, require_all=False):
        """
        Checks that for all answers matching a given credential class (e.g. 'auth_fields'), a corresponding scheme
        question exists. If require_all is set to True, then all available credential questions of this class must
        have a corresponding answer.
        """
        required_questions = []

        if require_all:
            for question, scheme in credential_questions:
                if getattr(question, credential_class):
                    required_questions.append(question.type)

        for answer in answer_set:
            answer_found = False
            answer_found, required_questions = self._find_answer_and_required_credentials(
                credential_questions, answer, credential_class, required_questions
            )
            if not answer_found:
                api_logger.error(f'Credential {answer["credential_slug"]} not found for this scheme')
                raise ValidationError(title="Credentials provided do not match this loyalty plan")
        if required_questions and require_all:
            api_logger.error(f"Missing required {credential_class} credential(s) {required_questions}")
            raise ValidationError(title="Missing required credentials for this loyalty plan")

    def return_existing_or_create(self):
        created = False

        if self.key_credential["credential_type"] in [CARD_NUMBER, BARCODE]:
            key_credential_field = self.key_credential["credential_type"]
        else:
            key_credential_field = "main_answer"

        existing_objects = (
            self.db_session.query(SchemeAccount, SchemeAccountUserAssociation, Scheme)
            .join(SchemeAccountCredentialAnswer)
            .join(SchemeAccountUserAssociation)
            .join(Scheme)
            .filter(getattr(SchemeAccount, key_credential_field) == self.key_credential["credential_answer"])
            .filter(SchemeAccount.scheme_id == self.loyalty_plan_id)
            .filter(SchemeAccount.is_deleted == "false")
            .all()
        )

        existing_scheme_account_ids = []
        existing_user_ids = []

        for item in existing_objects:
            existing_user_ids.append(item.SchemeAccountUserAssociation.user_id)
            existing_scheme_account_ids.append(item.SchemeAccount.id)

        number_of_existing_accounts = len(set(existing_scheme_account_ids))

        if number_of_existing_accounts > 1:
            api_logger.error(f"Multiple Loyalty Cards found with matching information: {existing_scheme_account_ids}")
            raise falcon.HTTPInternalServerError("An Internal Error Occurred")
        elif number_of_existing_accounts == 0:
            self.create_new_loyalty_card()
            created = True

        else:
            self.id = existing_scheme_account_ids[0]
            api_logger.info(f"Existing loyalty card found: {self.id}")

            # For add_and_auth: check auth creds are valid here - ERROR if they are not

            if self.user_id not in existing_user_ids:
                self.link_account_to_user()

<<<<<<< HEAD
        api_logger.info(f"Sending to Hermes for auto-linking")
        send_message_to_hermes('loyalty_card_add', self.hermes_messaging_data(new_card=created))
=======
        api_logger.info("Sending to Hermes for processing")
        # Send to Hermes for auto-linking etc.
>>>>>>> 17d0eb92

        return created

    def _generate_card_number_from_regex(self, loyalty_plan, barcode):
        try:
            regex_match = re.search(loyalty_plan.card_number_regex, barcode)
            if regex_match:
                return loyalty_plan.card_number_prefix + regex_match.group(1)
        except (sre_constants.error, ValueError):
            api_logger("Failed to convert barcode to card_number")

    def _generate_barcode_from_regex(self, loyalty_plan, card_number):
        try:
            regex_match = re.search(loyalty_plan.barcode_regex, card_number)
            if regex_match:
                return loyalty_plan.barcode_prefix + regex_match.group(1)
        except (sre_constants.error, ValueError):
            api_logger("Failed to convert card_number to barcode")

    def get_card_number_and_barcode(self):
        """Search valid_credentials for card_number or barcode types. If either is missing, and there is a regex
        pattern available to generate it, then generate and pass back."""

        barcode, card_number = None, None
        loyalty_plan = self.loyalty_plan

        for key, cred in self.valid_credentials.items():
            if cred["credential_type"] == CARD_NUMBER:
                card_number = cred["credential_answer"]
            elif cred["credential_type"] == BARCODE:
                barcode = cred["credential_answer"]

        if barcode and not card_number and loyalty_plan.card_number_regex:
            # convert barcode to card_number using card_number_regex
            card_number = self._generate_card_number_from_regex(loyalty_plan, barcode)

        if card_number and not barcode and loyalty_plan.barcode_regex:
            # convert card_number to barcode using barcode_regex
            barcode = self._generate_barcode_from_regex(loyalty_plan, card_number)

        return card_number, barcode

    def create_new_loyalty_card(self):

        card_number, barcode = self.get_card_number_and_barcode()

        loyalty_card = SchemeAccount(
            status=0,
            order=1,
            created=datetime.now(),
            updated=datetime.now(),
            card_number=card_number or "",
            barcode=barcode or "",
            main_answer=self.key_credential["credential_answer"],
            scheme_id=self.loyalty_plan_id,
            is_deleted=False,
        )

        self.db_session.add(loyalty_card)
        self.db_session.flush()

        self.id = loyalty_card.id

        answers_to_add = []
        for key, cred in self.valid_credentials.items():
            if key in ENCRYPTED_CREDENTIALS:
                cred["credential_answer"] = (
                    AESCipher(AESKeyNames.AES_KEY).encrypt(cred["credential_answer"]).decode("utf-8")
                )

            answers_to_add.append(
                SchemeAccountCredentialAnswer(
                    scheme_account_id=self.id,
                    question_id=cred["credential_question_id"],
                    answer=cred["credential_answer"],
                )
            )

        self.db_session.bulk_save_objects(answers_to_add)

        try:
            # Does not commit yet. This ensures atomicity if user linking fails due to missing or invalid user_id
            # (otherwise a loyalty card and associated creds would be committed without a link to the user.)
            self.db_session.flush()
        except DatabaseError:
            api_logger.error("Failed to commit new loyalty plan and card credential answers.")
            raise falcon.HTTPInternalServerError("An Internal Error Occurred")

        api_logger.info(f"Created Loyalty Card {self.id} and associated cred answers")

        self.link_account_to_user()

    def link_account_to_user(self):
        api_logger.info(f"Linking Loyalty Card {self.id} to User Account {self.user_id}")
        user_association_object = SchemeAccountUserAssociation(scheme_account_id=self.id, user_id=self.user_id)

        self.db_session.add(user_association_object)

        try:
            # Commits new loyalty card, cred answers and link to user all at once.
            self.db_session.commit()

        except IntegrityError:
            api_logger.error(f"Failed to link Loyalty Card {self.id} with User Account {self.user_id}: Integrity Error")
            raise ValidationError(title="This user_id does not exist or is not valid")
        except DatabaseError:
            api_logger.error(f"Failed to link Loyalty Card {self.id} with User Account {self.user_id}: Database Error")
            raise falcon.HTTPInternalServerError("An Internal Error Occurred")

    def hermes_messaging_data(self, new_card: bool):

        return {
            'loyalty_card_id': self.id,
            'user_id': self.user_id,
            'channel': self.channel_id,
            'auto_link': True,
            'new_card': new_card
        }

# consent data - join and register only (marketing preferences/T&C) - park this for now

# todo: unit tests<|MERGE_RESOLUTION|>--- conflicted
+++ resolved
@@ -1,16 +1,14 @@
-import falcon
 import re
 import sre_constants
-
 from dataclasses import dataclass
 from datetime import datetime
-from sqlalchemy.exc import IntegrityError, DatabaseError
-
+
+import falcon
+from sqlalchemy.exc import DatabaseError, IntegrityError
+
+from app.api.exceptions import ValidationError
 from app.api.helpers.vault import AESKeyNames
-from app.lib.credentials import CASE_SENSITIVE_CREDENTIALS, ENCRYPTED_CREDENTIALS
-from app.lib.encryption import AESCipher
 from app.handlers.base import BaseHandler
-from app.report import api_logger
 from app.hermes.models import (
     Channel,
     Scheme,
@@ -20,8 +18,10 @@
     SchemeChannelAssociation,
     SchemeCredentialQuestion,
 )
-from app.api.exceptions import ValidationError
+from app.lib.credentials import CASE_SENSITIVE_CREDENTIALS, ENCRYPTED_CREDENTIALS
+from app.lib.encryption import AESCipher
 from app.messaging.sender import send_message_to_hermes
+from app.report import api_logger
 
 ADD = "ADD"
 AUTHORISE = "AUTH"
@@ -44,7 +44,7 @@
     Handles all Loyalty Card journeys including Add, Auth, Add_and_auth, join and register.
 
     For clarity:
-        -using QUESTION when referring to only the question or credentialquestions table (i.e. receiver)
+        -using QUESTION when referring to only the question or credential_questions table (i.e. receiver)
         -using ANSWER when referring to only the information given in the request (i.e. supplier)
         -using CREDENTIAL for a valid combination of the two in context
 
@@ -143,10 +143,12 @@
                 "At least one manual question, scan question or one question link must be " "provided."
             )
 
-    def _process_case_sensitive_credentials(self, credential_slug, credential):
+    @staticmethod
+    def _process_case_sensitive_credentials(credential_slug, credential):
         return credential.lower() if credential_slug not in CASE_SENSITIVE_CREDENTIALS else credential
 
-    def _find_answer_and_required_credentials(self, credential_questions, answer, credential_class, required_questions):
+    def _check_answer_has_matching_question(self, credential_questions, answer, credential_class, required_questions):
+        answer_found = False
         for question, scheme in credential_questions:
             if answer["credential_slug"] == question.type and getattr(question, credential_class):
                 answer["value"] = self._process_case_sensitive_credentials(answer["credential_slug"], answer["value"])
@@ -168,12 +170,13 @@
                     "credential_answer": answer["value"],
                 }
                 answer_found = True
-                try:
-                    required_questions.remove(question.type)
-                except ValueError:
-                    pass
                 break
-        return answer_found, required_questions
+
+        if not answer_found:
+            api_logger.error(f'Credential {answer["credential_slug"]} not found for this scheme')
+            raise ValidationError(title="Credentials provided do not match this loyalty plan")
+
+        return required_questions
 
     def validate_credentials_by_class(self, credential_questions, answer_set, credential_class, require_all=False):
         """
@@ -189,13 +192,11 @@
                     required_questions.append(question.type)
 
         for answer in answer_set:
-            answer_found = False
-            answer_found, required_questions = self._find_answer_and_required_credentials(
-                credential_questions, answer, credential_class, required_questions
-            )
-            if not answer_found:
-                api_logger.error(f'Credential {answer["credential_slug"]} not found for this scheme')
-                raise ValidationError(title="Credentials provided do not match this loyalty plan")
+            self._check_answer_has_matching_question(credential_questions, answer, credential_class, required_questions)
+            try:
+                required_questions.remove(answer["credential_slug"])
+            except ValueError:
+                pass
         if required_questions and require_all:
             api_logger.error(f"Missing required {credential_class} credential(s) {required_questions}")
             raise ValidationError(title="Missing required credentials for this loyalty plan")
@@ -239,22 +240,16 @@
             self.id = existing_scheme_account_ids[0]
             api_logger.info(f"Existing loyalty card found: {self.id}")
 
-            # For add_and_auth: check auth creds are valid here - ERROR if they are not
-
             if self.user_id not in existing_user_ids:
                 self.link_account_to_user()
 
-<<<<<<< HEAD
-        api_logger.info(f"Sending to Hermes for auto-linking")
-        send_message_to_hermes('loyalty_card_add', self.hermes_messaging_data(new_card=created))
-=======
-        api_logger.info("Sending to Hermes for processing")
-        # Send to Hermes for auto-linking etc.
->>>>>>> 17d0eb92
+        api_logger.info("Sending to Hermes for onward journey")
+        send_message_to_hermes("loyalty_card_add", self._hermes_messaging_data(new_card=created))
 
         return created
 
-    def _generate_card_number_from_regex(self, loyalty_plan, barcode):
+    @staticmethod
+    def _generate_card_number_from_barcode(loyalty_plan, barcode):
         try:
             regex_match = re.search(loyalty_plan.card_number_regex, barcode)
             if regex_match:
@@ -262,7 +257,8 @@
         except (sre_constants.error, ValueError):
             api_logger("Failed to convert barcode to card_number")
 
-    def _generate_barcode_from_regex(self, loyalty_plan, card_number):
+    @staticmethod
+    def _generate_barcode_from_card_number(loyalty_plan, card_number):
         try:
             regex_match = re.search(loyalty_plan.barcode_regex, card_number)
             if regex_match:
@@ -270,12 +266,12 @@
         except (sre_constants.error, ValueError):
             api_logger("Failed to convert card_number to barcode")
 
-    def get_card_number_and_barcode(self):
+    def _get_card_number_and_barcode(self):
         """Search valid_credentials for card_number or barcode types. If either is missing, and there is a regex
         pattern available to generate it, then generate and pass back."""
 
         barcode, card_number = None, None
-        loyalty_plan = self.loyalty_plan
+        loyalty_plan: Scheme = self.loyalty_plan
 
         for key, cred in self.valid_credentials.items():
             if cred["credential_type"] == CARD_NUMBER:
@@ -284,18 +280,16 @@
                 barcode = cred["credential_answer"]
 
         if barcode and not card_number and loyalty_plan.card_number_regex:
-            # convert barcode to card_number using card_number_regex
-            card_number = self._generate_card_number_from_regex(loyalty_plan, barcode)
+            card_number = self._generate_card_number_from_barcode(loyalty_plan, barcode)
 
         if card_number and not barcode and loyalty_plan.barcode_regex:
-            # convert card_number to barcode using barcode_regex
-            barcode = self._generate_barcode_from_regex(loyalty_plan, card_number)
+            barcode = self._generate_barcode_from_card_number(loyalty_plan, card_number)
 
         return card_number, barcode
 
     def create_new_loyalty_card(self):
 
-        card_number, barcode = self.get_card_number_and_barcode()
+        card_number, barcode = self._get_card_number_and_barcode()
 
         loyalty_card = SchemeAccount(
             status=0,
@@ -332,8 +326,9 @@
         self.db_session.bulk_save_objects(answers_to_add)
 
         try:
-            # Does not commit yet. This ensures atomicity if user linking fails due to missing or invalid user_id
-            # (otherwise a loyalty card and associated creds would be committed without a link to the user.)
+            # Does not commit until user is linked. This ensures atomicity if user linking fails due to missing or
+            # invalid user_id(otherwise a loyalty card and associated creds would be committed without a link to the
+            # user.)
             self.db_session.flush()
         except DatabaseError:
             api_logger.error("Failed to commit new loyalty plan and card credential answers.")
@@ -360,16 +355,16 @@
             api_logger.error(f"Failed to link Loyalty Card {self.id} with User Account {self.user_id}: Database Error")
             raise falcon.HTTPInternalServerError("An Internal Error Occurred")
 
-    def hermes_messaging_data(self, new_card: bool):
-
+    def _hermes_messaging_data(self, new_card: bool):
         return {
-            'loyalty_card_id': self.id,
-            'user_id': self.user_id,
-            'channel': self.channel_id,
-            'auto_link': True,
-            'new_card': new_card
+            "loyalty_card_id": self.id,
+            "user_id": self.user_id,
+            "channel": self.channel_id,
+            "auto_link": True,
+            "new_card": new_card,
         }
 
+
 # consent data - join and register only (marketing preferences/T&C) - park this for now
 
 # todo: unit tests