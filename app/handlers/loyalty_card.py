import falcon
import re
import sre_constants

from dataclasses import dataclass
from datetime import datetime
from sqlalchemy.exc import IntegrityError, DatabaseError

from app.lib.credentials import CASE_SENSITIVE_CREDENTIALS

from app.handlers.base import BaseHandler
from app.report import api_logger
from app.hermes.models import (
    Channel,
    Scheme,
    SchemeAccount,
    SchemeAccountCredentialAnswer,
    SchemeAccountUserAssociation,
    SchemeChannelAssociation,
    SchemeCredentialQuestion,
 )
from app.api.exceptions import ValidationError
from app.messaging.sender import send_message_to_hermes

ADD = 'ADD'
AUTHORISE = 'AUTH'
ADD_AND_AUTHORISE = 'ADD_AND_AUTH'
JOIN = 'JOIN'
REGISTER = 'REGISTER'

ADD_FIELD = 'add_field'
AUTH_FIELD = 'auth_field'
JOIN_FIELD = 'join_field'
REGISTER_FIELD = 'register_field'

CARD_NUMBER = 'card_number'
BARCODE = 'barcode'


@dataclass
class LoyaltyCardHandler(BaseHandler):
    """
    Handles all Loyalty Card journeys including Add, Auth, Add_and_auth, join and register.

    For clarity:
        -using QUESTION when referring to only the question or credentialquestions table (i.e. receiver)
        -using ANSWER when referring to only the information given in the request (i.e. supplier)
        -using CREDENTIAL for a valid combination of the two in context

        - credential TYPE is the db alias for a credential (e.g. card_number, barcode)
        - credential CLASS is the field type of a credential (e.g. add_field, enrol_field etc.)

    Leaving self.journey in for now, but this may turn out to be redundant.
    """

    loyalty_plan_id: int
    all_answer_fields: dict
    journey: str
    loyalty_plan: Scheme = None
    add_fields: list = None
    auth_fields: list = None
    register_fields: list = None
    valid_credentials: dict = None
    key_credential: dict = None

    id: int = None

    cred_types: list = None

    def add_card(self):
        api_logger.info(f"Starting Loyalty Card '{self.journey}' journey")

        credential_questions = self.retrieve_plan_questions_and_answer_fields()

        self.validate_all_credentials(credential_questions)

        created = self.return_existing_or_create()

        response = {"id": self.id,
                    "loyalty_plan": self.loyalty_plan_id}

        return response, created

    def retrieve_plan_questions_and_answer_fields(self):
        try:
            self.add_fields = self.all_answer_fields.get('add_fields', [])
            self.auth_fields = self.all_answer_fields.get('authorise_fields', [])
            self.register_fields = self.all_answer_fields.get('register_fields', [])

        except KeyError:
            api_logger.error('KeyError when processing answer fields')
            raise falcon.HTTPInternalServerError('An Internal Server Error Occurred')

        all_credential_questions = (
            self.db_session.query(SchemeCredentialQuestion, Scheme)
                .join(Scheme)
                .join(SchemeChannelAssociation)
                .join(Channel)
                .filter(SchemeCredentialQuestion.scheme_id == self.loyalty_plan_id)
                .filter(Channel.bundle_id == self.channel_id)
                .filter(SchemeChannelAssociation.status == 0).all())

        if len(all_credential_questions) < 1:
            api_logger.error(
                'Loyalty plan does not exist, is not available for this channel, or no credential questions found'
            )
            raise falcon.HTTPBadRequest('This loyalty plan is not available.')

        # todo: do we need separate errors for:
        #  loyalty plan not available to this channel (400/401?)
        #  loyalty plan does not exist (400/404?),
        #  loyalty plan exists but no questions (500)?

        # Store scheme object for later as will be needed for card_number/barcode regex on create
        self.loyalty_plan = all_credential_questions[0][1]

        return all_credential_questions

    def validate_all_credentials(self, all_credential_questions):
        """Cross-checks available plan questions with provided answers.
        Then populates a final list of validated credentials."""

        self.valid_credentials = {}

        # Validates credentials per credential class.
        # No need to relate this to with journey type - this is done in request validation.
        if self.add_fields:
            self.validate_credentials_by_class(all_credential_questions, self.add_fields, ADD_FIELD)
        if self.auth_fields:
            self.validate_credentials_by_class(all_credential_questions, self.auth_fields, AUTH_FIELD, require_all=True)
        if self.register_fields:
            self.validate_credentials_by_class(all_credential_questions, self.register_fields, REGISTER_FIELD, require_all=True)

        # Checks that at least one manual question, scan question or one question link has been given.
        for key, cred in self.valid_credentials.items():
            if cred['key_credential']:
                self.key_credential = cred

        if not self.key_credential:
            api_logger.error('No key credential (manual_question, scan_question, one_question_link) found in given creds')
            raise ValidationError('At least one manual question, scan question or one question link must be '
                                  'provided.')

    def validate_credentials_by_class(self, credential_questions, answer_set, credential_class, require_all=False):
        """
        Checks that for all answers matching a given credential class (e.g. 'auth_fields'), a corresponding scheme
        question exists. If require_all is set to True, then all available credential questions of this class must
        have a corresponding answer.
        """

        required_questions = []

        if require_all:
            for question, scheme in credential_questions:
                if getattr(question, credential_class):
                    required_questions.append(question.type)

        for answer in answer_set:
            answer_found = False
            for question, scheme in credential_questions:
                if answer['credential_slug'] == question.type and getattr(question, credential_class):
                    if answer['credential_slug'] not in CASE_SENSITIVE_CREDENTIALS:
                        answer['value'] = answer['value'].lower()
                    # Checks if this cred is the the 'key credential' which will effectively act as the pk for the
                    # existing account search later on. There should only be one (this is checked later)
                    key_credential = any([
                        getattr(question, 'manual_question'),
                        getattr(question, 'scan_question'),
                        getattr(question, 'one_question_link')
                    ])

                    self.valid_credentials[question.type] = {
                        "credential_question_id": question.id,
                        "credential_type": question.type,
                        "credential_class": credential_class,
                        "key_credential": key_credential,
                        "credential_answer": answer['value'],
                    }
                    answer_found = True
                    try:
                        required_questions.remove(question.type)
                    except ValueError:
                        pass
                    break
            if not answer_found:
                api_logger.error(f'Credential {answer["credential_slug"]} not found for this scheme')
                raise ValidationError(title='Credentials provided do not match this loyalty plan')

        if required_questions and require_all:
            api_logger.error(f'Missing required {credential_class} credential(s) {required_questions}')
            raise ValidationError(title='Missing required credentials for this loyalty plan')

    def return_existing_or_create(self):
        created = False

        if self.key_credential['credential_type'] in [CARD_NUMBER, BARCODE]:
            key_credential_field = self.key_credential['credential_type']
        else:
            key_credential_field = 'main_answer'

        existing_objects = (
            self.db_session.query(SchemeAccount, SchemeAccountUserAssociation, Scheme)
                .join(SchemeAccountCredentialAnswer)
                .join(SchemeAccountUserAssociation)
                .join(Scheme)
                .filter(getattr(SchemeAccount, key_credential_field) == self.key_credential['credential_answer'])
                .filter(SchemeAccount.scheme_id == self.loyalty_plan_id)
                .filter(SchemeAccount.is_deleted == 'false')
                .all())

        existing_scheme_account_ids = []
        existing_user_ids = []

        for item in existing_objects:
            existing_user_ids.append(item.SchemeAccountUserAssociation.user_id)
            existing_scheme_account_ids.append(item.SchemeAccount.id)

        number_of_existing_accounts = len(set(existing_scheme_account_ids))

        if number_of_existing_accounts > 1:
            api_logger.error(f'Multiple Loyalty Cards found with matching information: {existing_scheme_account_ids}')
            raise falcon.HTTPInternalServerError('An Internal Error Occurred')
        elif number_of_existing_accounts == 0:
            self.create_new_loyalty_card()
            created = True

        else:
            self.id = existing_scheme_account_ids[0]
            api_logger.info(f'Existing loyalty card found: {self.id}')

            if self.user_id not in existing_user_ids:
                self.link_account_to_user()

        api_logger.info(f'Sending to Hermes for processing')
        # Send to Hermes for auto-linking etc.

        return created

    def get_card_number_and_barcode(self):
        """ Search valid_credentials for card_number or barcode types. (If either is missing, then try to generate one
        from the other using regex patterns from the Scheme, and then pass both back to populate the scheme account
        record.(COMMENTED OUT FOR NOW))"""

        barcode, card_number = None, None
        loyalty_plan = self.loyalty_plan

        for key, cred in self.valid_credentials.items():
            if cred['credential_type'] == CARD_NUMBER:
                card_number = cred['credential_answer']
            elif cred['credential_type'] == BARCODE:
                barcode = cred['credential_answer']

        # # This is not currently done by Ubiquity on add - commenting out in case we want to use this for card search
        # if barcode and not card_number and loyalty_plan.barcode_regex and loyalty_plan.card_number_prefix:
        #     # convert barcode to card_number using regex
        #     try:
        #         regex = re.search(loyalty_plan.barcode_regex, barcode)
        #         card_number = loyalty_plan.card_number_prefix + regex.group(1)
        #     except (sre_constants.error, ValueError) as e:
        #         api_logger("Failed to convert barcode to card_number")
        # elif barcode and not card_number:
        #     card_number = barcode
        #
        # if card_number and not barcode and loyalty_plan.card_number_regex and loyalty_plan.barcode_prefix:
        #     try:
        #         regex = re.search(loyalty_plan.card_number_regex, card_number)
        #         barcode = loyalty_plan.barcode_prefix + regex.group(1)
        #     except (sre_constants.error, ValueError) as e:
        #         api_logger("Failed to convert card_number to barcode")
        # elif card_number and not barcode:
        #     barcode = card_number

        return card_number, barcode

    def create_new_loyalty_card(self):

        card_number, barcode = self.get_card_number_and_barcode()

        loyalty_card = SchemeAccount(
            status=0,
            order=1,
            created=datetime.now(),
            updated=datetime.now(),
            card_number=card_number or "",
            barcode=barcode or "",
            main_answer=self.key_credential['credential_answer'],
            scheme_id=self.loyalty_plan_id,
            is_deleted=False,
        )

        self.db_session.add(loyalty_card)
        self.db_session.flush()

        self.id = loyalty_card.id

        answers_to_add = []
        for key, cred in self.valid_credentials.items():
            answers_to_add.append(
                SchemeAccountCredentialAnswer(
                    scheme_account_id=self.id,
                    question_id=cred["credential_question_id"],
                    answer=cred["credential_answer"],
                )
            )

        self.db_session.bulk_save_objects(answers_to_add)

        try:
            self.db_session.commit()
        except DatabaseError:
            api_logger.error(f"Failed to commit new loyalty plan and card credential answers.")
            raise falcon.HTTPInternalServerError("An Internal Error Occurred")

        api_logger.info(f'Created Loyalty Card {self.id} and associated cred answers')

        self.link_account_to_user()

    def link_account_to_user(self):
        api_logger.info(f'Linking Loyalty Card {self.id} to User Account {self.user_id}')
        user_association_object = SchemeAccountUserAssociation(scheme_account_id=self.id,
                                                               user_id=self.user_id)

        self.db_session.add(user_association_object)

        try:
            self.db_session.commit()

        except IntegrityError:
            api_logger.error(f"Failed to link Loyalty Card {self.id} with User Account {self.user_id}: Integrity Error")
            raise ValidationError(title="This user_id does not exist or is not valid")
        except DatabaseError:
            api_logger.error(f"Failed to link Loyalty Card {self.id} with User Account {self.user_id}: Database Error")
            raise falcon.HTTPInternalServerError("An Internal Error Occurred")

# todo: case-sensitive credential answers (do we make a list of these, as in ubiquity, or do we have some common area?)

# todo: encryption/decryption of sensitive data

# todo: consent data

# todo: unit tests

<<<<<<< HEAD
# todo: search by card_number/barcode interchangeably (not MVP)
=======
# todo: search by card_number/barcode interchangeably (not MVP, not in Ubiquity)
>>>>>>> 51e83f2d

# todo: order field in schemeaccount - what does this equate to? Do we need to worry about this?

# todo: invalid credentials -> 422<|MERGE_RESOLUTION|>--- conflicted
+++ resolved
@@ -340,11 +340,7 @@
 
 # todo: unit tests
 
-<<<<<<< HEAD
-# todo: search by card_number/barcode interchangeably (not MVP)
-=======
 # todo: search by card_number/barcode interchangeably (not MVP, not in Ubiquity)
->>>>>>> 51e83f2d
 
 # todo: order field in schemeaccount - what does this equate to? Do we need to worry about this?
 
