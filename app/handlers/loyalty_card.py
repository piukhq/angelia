--- conflicted
+++ resolved
@@ -596,13 +596,8 @@
             else:
                 raise falcon.HTTPConflict(
                     code="ALREADY_ADDED",
-<<<<<<< HEAD
-                    title="Card already added in this wallet. Use PUT /loyalty_cards/{loyalty_card_id}/register to "
-                    "register this card.",
-=======
                     title="Card already added. Use PUT /loyalty_cards/{loyalty_card_id}/register to register this "
                     "card.",
->>>>>>> d3da530a
                 )
 
         # Multi-wallet
