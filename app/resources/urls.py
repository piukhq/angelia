from app.resources.example import Example
from app.resources.livez import LiveZ
from app.resources.loyalty_cards import LoyaltyAdds
from app.resources.metrics import Metrics
from app.resources.payment_accounts import PaymentAccounts
from app.resources.wallets import Wallet

<<<<<<< HEAD
RESOURCE_END_POINTS = {
    "/livez": (LiveZ,),
    "/examples": (Example,),
    "/examples/{id1}/sometext/{id2}": (Example,),
    "/wallets": (Wallet,),
    "/loyalty_cards/adds": (LoyaltyAdds,),
    "/payment_accounts": (PaymentAccounts,),
    "/payment_accounts/{payment_account_id}": (PaymentAccounts, {"suffix": "by_id"}),
=======
INTERNAL_END_POINTS = {
    "/livez": LiveZ,
    "/metrics": Metrics,
}

RESOURCE_END_POINTS = {
    "/examples": Example,
    "/examples/{id1}/sometext/{id2}": Example,
    "/wallets": Wallet,
    "/loyalty_cards/adds": LoyaltyAdds,
    "/payment_accounts": PaymentAccounts,
>>>>>>> e881b4a1
}<|MERGE_RESOLUTION|>--- conflicted
+++ resolved
@@ -5,26 +5,16 @@
 from app.resources.payment_accounts import PaymentAccounts
 from app.resources.wallets import Wallet
 
-<<<<<<< HEAD
+INTERNAL_END_POINTS = {
+    "/livez": (LiveZ,),
+    "/metrics": (Metrics,),
+}
+
 RESOURCE_END_POINTS = {
-    "/livez": (LiveZ,),
     "/examples": (Example,),
     "/examples/{id1}/sometext/{id2}": (Example,),
     "/wallets": (Wallet,),
     "/loyalty_cards/adds": (LoyaltyAdds,),
     "/payment_accounts": (PaymentAccounts,),
     "/payment_accounts/{payment_account_id}": (PaymentAccounts, {"suffix": "by_id"}),
-=======
-INTERNAL_END_POINTS = {
-    "/livez": LiveZ,
-    "/metrics": Metrics,
-}
-
-RESOURCE_END_POINTS = {
-    "/examples": Example,
-    "/examples/{id1}/sometext/{id2}": Example,
-    "/wallets": Wallet,
-    "/loyalty_cards/adds": LoyaltyAdds,
-    "/payment_accounts": PaymentAccounts,
->>>>>>> e881b4a1
 }