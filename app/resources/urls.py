--- conflicted
+++ resolved
@@ -11,23 +11,10 @@
 }
 
 RESOURCE_END_POINTS = {
-<<<<<<< HEAD
-    "/livez": LiveZ,
-    "/examples": Example,
-    "/examples/{id1}/sometext/{id2}": Example,
-    "/wallets": Wallet,
-    "/loyalty_cards/adds": LoyaltyAdds,
-    "/payment_accounts": PaymentAccounts,
-    "/payment_accounts/{payment_account_id:int}": PaymentAccounts,
-}
-
-# todo: specify methods per url to avoid complications
-=======
     "/examples": (Example,),
     "/examples/{id1}/sometext/{id2}": (Example,),
     "/wallets": (Wallet,),
     "/loyalty_cards/adds": (LoyaltyAdds,),
     "/payment_accounts": (PaymentAccounts,),
     "/payment_accounts/{payment_account_id}": (PaymentAccounts, {"suffix": "by_id"}),
-}
->>>>>>> 19a2918c
+}