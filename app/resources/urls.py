from app.resources.example import Example
from app.resources.livez import LiveZ
from app.resources.loyalty_cards import LoyaltyCardAdd, LoyaltyCardAuthorise
from app.resources.metrics import Metrics
from app.resources.payment_accounts import PaymentAccounts
from app.resources.wallets import Wallet
from settings import URL_PREFIX


<<<<<<< HEAD
RESOURCE_END_POINTS = {
    "/examples": (Example,),
    "/examples/{id1}/sometext/{id2}": (Example,),
    "/wallets": (Wallet,),
    "/loyalty_cards/adds": (LoyaltyCardAuthorise,),
    "/loyalty_cards": (LoyaltyCardAdd,),
    "/payment_accounts": (PaymentAccounts,),
    "/payment_accounts/{payment_account_id:int}": (PaymentAccounts, {"suffix": "by_id"}),
}
=======
def path(url, resource, url_prefix=URL_PREFIX, **kwargs):
    return {"url": url, "resource": resource, "url_prefix": url_prefix, "kwargs": kwargs}


INTERNAL_END_POINTS = [
    path("/livez", LiveZ, url_prefix=""),
    path("/metrics", Metrics, url_prefix=""),
]


RESOURCE_END_POINTS = [
    path("/examples", Example),
    path("/examples/{id1}/sometext/{id2}", Example),
    path("/wallets", Wallet),
    path("/loyalty_cards/adds", LoyaltyAdds),
    path("/payment_accounts", PaymentAccounts),
    path("/payment_accounts/{payment_account_id:int}", PaymentAccounts, suffix="by_id"),
]
>>>>>>> 1b7c7687
<|MERGE_RESOLUTION|>--- conflicted
+++ resolved
@@ -1,23 +1,12 @@
 from app.resources.example import Example
 from app.resources.livez import LiveZ
-from app.resources.loyalty_cards import LoyaltyCardAdd, LoyaltyCardAuthorise
+from app.resources.loyalty_cards import LoyaltyCardAdd
 from app.resources.metrics import Metrics
 from app.resources.payment_accounts import PaymentAccounts
 from app.resources.wallets import Wallet
 from settings import URL_PREFIX
 
 
-<<<<<<< HEAD
-RESOURCE_END_POINTS = {
-    "/examples": (Example,),
-    "/examples/{id1}/sometext/{id2}": (Example,),
-    "/wallets": (Wallet,),
-    "/loyalty_cards/adds": (LoyaltyCardAuthorise,),
-    "/loyalty_cards": (LoyaltyCardAdd,),
-    "/payment_accounts": (PaymentAccounts,),
-    "/payment_accounts/{payment_account_id:int}": (PaymentAccounts, {"suffix": "by_id"}),
-}
-=======
 def path(url, resource, url_prefix=URL_PREFIX, **kwargs):
     return {"url": url, "resource": resource, "url_prefix": url_prefix, "kwargs": kwargs}
 
@@ -32,8 +21,7 @@
     path("/examples", Example),
     path("/examples/{id1}/sometext/{id2}", Example),
     path("/wallets", Wallet),
-    path("/loyalty_cards/adds", LoyaltyAdds),
+    path("/loyalty_cards/add", LoyaltyCardAdd),
     path("/payment_accounts", PaymentAccounts),
     path("/payment_accounts/{payment_account_id:int}", PaymentAccounts, suffix="by_id"),
-]
->>>>>>> 1b7c7687
+]