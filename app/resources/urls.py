--- conflicted
+++ resolved
@@ -1,12 +1,8 @@
 from app.resources.example import Example
 from app.resources.livez import LiveZ
-<<<<<<< HEAD
 from app.resources.loyalty_cards import LoyaltyAdds
 from app.resources.payment_accounts import PaymentAccounts
 from app.resources.wallets import Wallet
-=======
-from app.resources.wallet import Wallet
->>>>>>> 59c63dd5
 
 RESOURCE_END_POINTS = {
     "/livez": LiveZ,
