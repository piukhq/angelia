import falcon

from app.api.auth import get_authenticated_channel, get_authenticated_trusted_channel_status, get_authenticated_user
from app.api.metrics import Metric
from app.api.serializers import LoyaltyCardSerializer
from app.api.validators import (
    empty_schema,
    loyalty_card_add_and_auth_schema,
    loyalty_card_add_and_register_schema,
    loyalty_card_add_schema,
    loyalty_card_authorise_schema,
    loyalty_card_join_schema,
    loyalty_card_put_trusted_add_schema,
    loyalty_card_register_schema,
    loyalty_card_trusted_add_schema,
    validate,
)
from app.encryption import decrypt_payload
from app.handlers.loyalty_card import (
    ADD,
    ADD_AND_AUTHORISE,
    ADD_AND_REGISTER,
    AUTHORISE,
    DELETE,
    JOIN,
    REGISTER,
    TRUSTED_ADD,
    LoyaltyCardHandler,
)
from app.report import log_request_data

from .base_resource import Base


class LoyaltyCard(Base):
    def get_handler(self, req: falcon.Request, journey: str) -> LoyaltyCardHandler:
        user_id = get_authenticated_user(req)
        channel_slug = get_authenticated_channel(req)
        media = req.context.validated_media or {}

        handler = LoyaltyCardHandler(
            db_session=self.session,
            user_id=user_id,
            channel_id=channel_slug,
            journey=journey,
            loyalty_plan_id=media.get("loyalty_plan_id", None),
            all_answer_fields=media.get("account", {}),
        )
        return handler

    @decrypt_payload
    @log_request_data
    @validate(req_schema=loyalty_card_add_schema, resp_schema=LoyaltyCardSerializer)
    def on_post_add(self, req: falcon.Request, resp: falcon.Response, *args) -> None:
        handler = self.get_handler(req, ADD)
        created = handler.handle_add_only_card()
        resp.media = {"id": handler.card_id}
        resp.status = falcon.HTTP_201 if created else falcon.HTTP_200
        metric = Metric(request=req, status=resp.status)
        metric.route_metric()

    @decrypt_payload
    @log_request_data
    @validate(req_schema=loyalty_card_trusted_add_schema, resp_schema=LoyaltyCardSerializer)
    def on_post_trusted_add(self, req: falcon.Request, resp: falcon.Response, *args) -> None:
        is_trusted_channel = get_authenticated_trusted_channel_status(req)
        handler = self.get_handler(req, TRUSTED_ADD)

        if is_trusted_channel:
            created = handler.handle_trusted_add_card()
            resp.media = {"id": handler.card_id}
            resp.status = falcon.HTTP_201 if created else falcon.HTTP_200
            metric = Metric(request=req, status=resp.status)
            metric.route_metric()
        else:
            raise falcon.HTTPForbidden

    @decrypt_payload
    @log_request_data
    @validate(req_schema=loyalty_card_put_trusted_add_schema, resp_schema=LoyaltyCardSerializer)
    def on_put_trusted_add(self, req: falcon.Request, resp: falcon.Response, loyalty_card_id: int, *args) -> None:
        is_trusted_channel = get_authenticated_trusted_channel_status(req)
        handler = self.get_handler(req, TRUSTED_ADD)
        handler.card_id = loyalty_card_id

        if is_trusted_channel:
            created = handler.handle_trusted_update_card()
            resp.media = {"id": handler.card_id}
            resp.status = falcon.HTTP_201 if created else falcon.HTTP_200
            metric = Metric(request=req, status=resp.status)
            metric.route_metric()
        else:
            raise falcon.HTTPForbidden

    @decrypt_payload
    @log_request_data
    @validate(req_schema=loyalty_card_add_and_auth_schema, resp_schema=LoyaltyCardSerializer)
    def on_post_add_and_auth(self, req: falcon.Request, resp: falcon.Response, *args) -> None:
        handler = self.get_handler(req, ADD_AND_AUTHORISE)
        handler.handle_add_auth_card()
        resp.media = {"id": handler.card_id}
        resp.status = falcon.HTTP_202
        metric = Metric(request=req, status=resp.status)
        metric.route_metric()

    @decrypt_payload
    @log_request_data
    @validate(req_schema=loyalty_card_authorise_schema, resp_schema=LoyaltyCardSerializer)
    def on_put_authorise(self, req: falcon.Request, resp: falcon.Response, loyalty_card_id: int, *args) -> None:
        handler = self.get_handler(req, AUTHORISE)
        handler.card_id = loyalty_card_id
        sent_to_hermes = handler.handle_authorise_card()
        resp.media = {"id": handler.card_id}
        resp.status = falcon.HTTP_202 if sent_to_hermes else falcon.HTTP_200
        metric = Metric(request=req, status=resp.status, resource_id=loyalty_card_id, resource="loyalty_card_id")
        metric.route_metric()

    @decrypt_payload
    @log_request_data
    @validate(req_schema=loyalty_card_add_and_register_schema, resp_schema=LoyaltyCardSerializer)
    def on_post_add_and_register(self, req: falcon.Request, resp: falcon.Response, *args) -> None:
        handler = self.get_handler(req, ADD_AND_REGISTER)
        sent_to_hermes = handler.handle_add_register_card()
        resp.media = {"id": handler.card_id}
        resp.status = falcon.HTTP_202 if sent_to_hermes else falcon.HTTP_200
        metric = Metric(request=req, status=resp.status)
        metric.route_metric()

    @decrypt_payload
    @log_request_data
    @validate(req_schema=loyalty_card_register_schema, resp_schema=LoyaltyCardSerializer)
    def on_put_register(self, req: falcon.Request, resp: falcon.Response, loyalty_card_id: int, *args) -> None:
        handler = self.get_handler(req, REGISTER)
        handler.card_id = loyalty_card_id
        sent_to_hermes = handler.handle_register_card()
        resp.media = {"id": handler.card_id}
        resp.status = falcon.HTTP_202 if sent_to_hermes else falcon.HTTP_200
        metric = Metric(request=req, status=resp.status, resource_id=loyalty_card_id, resource="loyalty_card_id")
        metric.route_metric()

    @decrypt_payload
    @log_request_data
    @validate(req_schema=loyalty_card_join_schema, resp_schema=LoyaltyCardSerializer)
    def on_post_join(self, req: falcon.Request, resp: falcon.Response, *args) -> None:
        handler = self.get_handler(req, JOIN)
        handler.handle_join_card()
        resp.media = {"id": handler.card_id}
        resp.status = falcon.HTTP_202
        metric = Metric(request=req, status=resp.status)
        metric.route_metric()

    @decrypt_payload
    @log_request_data
    @validate(req_schema=loyalty_card_join_schema, resp_schema=LoyaltyCardSerializer)
    def on_put_join_by_id(self, req: falcon.Request, resp: falcon.Response, loyalty_card_id: int, *args) -> None:
        handler = self.get_handler(req, JOIN)
        handler.card_id = loyalty_card_id
        resp.media = {"id": handler.card_id}
<<<<<<< HEAD
        handler.handle_put_join()
=======
        handler.handle_failed_join_card()
>>>>>>> 4cb7bccc
        resp.status = falcon.HTTP_202
        metric = Metric(request=req, status=resp.status, resource_id=loyalty_card_id, resource="loyalty_card_id")
        metric.route_metric()

    @validate(req_schema=empty_schema)
    def on_delete_by_id(self, req: falcon.Request, resp: falcon.Response, loyalty_card_id: int) -> None:
        handler = self.get_handler(req, DELETE)
        handler.card_id = loyalty_card_id
        handler.handle_delete_card()
        resp.status = falcon.HTTP_202
        metric = Metric(request=req, status=resp.status, resource_id=loyalty_card_id, resource="loyalty_card_id")
        metric.route_metric()

    @validate(req_schema=empty_schema)
    def on_delete_join_by_id(self, req: falcon.Request, resp: falcon.Response, loyalty_card_id: int) -> None:
        handler = self.get_handler(req, DELETE)
        handler.card_id = loyalty_card_id
        handler.handle_delete_join()
        resp.status = falcon.HTTP_200
        metric = Metric(request=req, status=resp.status, resource_id=loyalty_card_id, resource="loyalty_card_id")
        metric.route_metric()<|MERGE_RESOLUTION|>--- conflicted
+++ resolved
@@ -112,7 +112,7 @@
         sent_to_hermes = handler.handle_authorise_card()
         resp.media = {"id": handler.card_id}
         resp.status = falcon.HTTP_202 if sent_to_hermes else falcon.HTTP_200
-        metric = Metric(request=req, status=resp.status, resource_id=loyalty_card_id, resource="loyalty_card_id")
+        metric = Metric(request=req, status=resp.status)
         metric.route_metric()
 
     @decrypt_payload
@@ -135,7 +135,7 @@
         sent_to_hermes = handler.handle_register_card()
         resp.media = {"id": handler.card_id}
         resp.status = falcon.HTTP_202 if sent_to_hermes else falcon.HTTP_200
-        metric = Metric(request=req, status=resp.status, resource_id=loyalty_card_id, resource="loyalty_card_id")
+        metric = Metric(request=req, status=resp.status)
         metric.route_metric()
 
     @decrypt_payload
@@ -156,11 +156,7 @@
         handler = self.get_handler(req, JOIN)
         handler.card_id = loyalty_card_id
         resp.media = {"id": handler.card_id}
-<<<<<<< HEAD
         handler.handle_put_join()
-=======
-        handler.handle_failed_join_card()
->>>>>>> 4cb7bccc
         resp.status = falcon.HTTP_202
         metric = Metric(request=req, status=resp.status, resource_id=loyalty_card_id, resource="loyalty_card_id")
         metric.route_metric()
@@ -171,7 +167,7 @@
         handler.card_id = loyalty_card_id
         handler.handle_delete_card()
         resp.status = falcon.HTTP_202
-        metric = Metric(request=req, status=resp.status, resource_id=loyalty_card_id, resource="loyalty_card_id")
+        metric = Metric(request=req, status=resp.status)
         metric.route_metric()
 
     @validate(req_schema=empty_schema)
@@ -180,5 +176,5 @@
         handler.card_id = loyalty_card_id
         handler.handle_delete_join()
         resp.status = falcon.HTTP_200
-        metric = Metric(request=req, status=resp.status, resource_id=loyalty_card_id, resource="loyalty_card_id")
+        metric = Metric(request=req, status=resp.status)
         metric.route_metric()