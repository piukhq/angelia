# from datetime import datetime

import falcon

from app.api.auth import get_authenticated_channel, get_authenticated_user
from app.api.serializers import LoyaltyCardSerializer
from app.api.validators import (
    loyalty_card_add_and_auth_schema,
    loyalty_card_add_and_register_schema,
    loyalty_card_add_schema,
    loyalty_card_authorise_schema,
    validate,
)
<<<<<<< HEAD
from app.handlers.loyalty_card import ADD, ADD_AND_AUTHORISE, ADD_AND_REGISTER, AUTHORISE, LoyaltyCardHandler
from app.report import ctx, log_request_data
=======
from app.handlers.loyalty_card import ADD, ADD_AND_AUTHORISE, ADD_AND_REGISTER, LoyaltyCardHandler
from app.report import log_request_data
>>>>>>> b030de44

from .base_resource import Base

# from sqlalchemy import insert

# from app.hermes.models import (
#     Channel,
#     Scheme,
#     SchemeAccount,
#     SchemeAccountCredentialAnswer,
#     SchemeAccountUserAssociation,
#     SchemeChannelAssociation,
#     SchemeCredentialQuestion,
# )
# from app.messaging.sender import send_message_to_hermes


class LoyaltyCard(Base):
    def get_handler(self, req: falcon.Request, journey: str) -> LoyaltyCardHandler:
        user_id = get_authenticated_user(req)
        channel = get_authenticated_channel(req)
        handler = LoyaltyCardHandler(
            db_session=self.session,
            user_id=user_id,
            channel_id=channel,
            journey=journey,
            loyalty_plan_id=req.media.get("loyalty_plan_id", None),
            all_answer_fields=req.media["account"],
        )
        return handler

    @log_request_data
    @validate(req_schema=loyalty_card_add_schema, resp_schema=LoyaltyCardSerializer)
    def on_post_add(self, req: falcon.Request, resp: falcon.Response, *args) -> None:
        handler = self.get_handler(req, ADD)
        created = handler.handle_add_only_card()
        resp.media = {"id": handler.card_id}
        resp.status = falcon.HTTP_201 if created else falcon.HTTP_200

    @log_request_data
    @validate(req_schema=loyalty_card_add_and_auth_schema, resp_schema=LoyaltyCardSerializer)
    def on_post_add_and_auth(self, req: falcon.Request, resp: falcon.Response, *args) -> None:
        handler = self.get_handler(req, ADD_AND_AUTHORISE)
        created = handler.handle_add_auth_card()
        resp.media = {"id": handler.card_id}
        resp.status = falcon.HTTP_202 if created else falcon.HTTP_200

    @log_request_data
    @validate(req_schema=loyalty_card_authorise_schema, resp_schema=LoyaltyCardSerializer)
    def on_post_authorise(self, req: falcon.Request, resp: falcon.Response, loyalty_card_id: int, *args) -> None:
        handler = self.get_handler(req, AUTHORISE)
        handler.card_id = loyalty_card_id
        update_auth = handler.handle_authorise_card()
        resp.media = {"id": handler.card_id}
        resp.status = falcon.HTTP_202 if update_auth else falcon.HTTP_200

    @log_request_data
    @validate(req_schema=loyalty_card_add_and_register_schema, resp_schema=LoyaltyCardSerializer)
    def on_post_add_and_register(self, req: falcon.Request, resp: falcon.Response, *args) -> None:
        handler = self.get_handler(req, ADD_AND_REGISTER)
        created = handler.handle_add_register_card()
        resp.media = {"id": handler.card_id}
        resp.status = falcon.HTTP_202 if created else falcon.HTTP_200


class LoyaltyCardAuthorise(Base):
    def on_post(self, req: falcon.Request, resp: falcon.Response, *args) -> None:
        pass
        # Todo: commenting out as reference for when this endpoint is implemented fully
        # user_id = get_authenticated_user(req)
        # channel = get_authenticated_channel(req)
        # post_data = req.media
        # print("user_id = " + str(user_id))
        # print("channel = " + str(channel))
        #
        # try:
        #     plan = post_data["loyalty_plan"]
        #     adds = post_data["account"].get("add_fields", [])
        #     auths = post_data["account"].get("authorise_fields", [])
        # except (KeyError, AttributeError):
        #     raise falcon.HTTPBadRequest("Missing Credentials - Add and Authorise credentials required")
        #
        # print(f"scheme_id = {plan}")
        #
        # add_and_auth_creds = adds + auths
        # print(f"Provided credentials: {add_and_auth_creds}")
        #
        # # --------------Checks Credentials--------------
        #
        # # Checks that Scheme is available to this channel and has an active link, then returns all credential
        # questions for this Scheme.
        # credential_questions = (
        #     self.session.query(SchemeCredentialQuestion, Scheme, SchemeChannelAssociation, Channel)
        #     .select_from(SchemeCredentialQuestion)
        #     .join(Scheme)
        #     .join(SchemeChannelAssociation)
        #     .join(Channel)
        #     .filter(SchemeCredentialQuestion.scheme_id == plan)
        #     .filter(Channel.bundle_id == channel)
        #     .filter(SchemeChannelAssociation.status == 0)
        # )
        #
        # # Creates a list of dictionaries containing each Scheme question's id, label and type..
        # # Also adds to required_scheme_question it's an auth or add field
        # required_scheme_questions = []
        # all_scheme_questions = {}
        # all_answers = []
        #
        # for question in credential_questions:
        #     all_scheme_questions[question.SchemeCredentialQuestion.label] = {
        #         "question_id": question.SchemeCredentialQuestion.id,
        #         "type": question.SchemeCredentialQuestion.type,
        #         "manual_question": question.SchemeCredentialQuestion.manual_question,
        #     }
        #     if (
        #         question.SchemeCredentialQuestion.add_field is True
        #         or question.SchemeCredentialQuestion.auth_field is True
        #     ):
        #         required_scheme_questions.append(question.SchemeCredentialQuestion.label)
        #
        # print(f"Scheme Questions: {all_scheme_questions}")
        #
        # # Checks provided credential slugs against possible credential question slugs.
        # # If this is a required field (auth or add), then this is removed from list of required fields
        # # and 'ticked off'.
        #
        # for cred in add_and_auth_creds:
        #     if cred["credential_slug"] not in list(all_scheme_questions.keys()):
        #         raise falcon.HTTPBadRequest("Invalid credential slug(s) provided")
        #     else:
        #         all_answers.append(cred["value"])
        #         if cred["credential_slug"] in required_scheme_questions:
        #             required_scheme_questions.remove(cred["credential_slug"])
        #
        # # If there are remaining auth or add fields (i.e. not all add/auth answers have been provided, ERROR.
        # if required_scheme_questions:
        #     raise falcon.HTTPBadRequest("Not all required credentials have been provided")
        #
        # # --------------Checks for existing Scheme Account(s)--------------
        #
        # # Returns all credential answers for the given Scheme AND associated with an active SchemeAccount
        # # which match any of the provided credential values. If nothing is returned, then we will create a new Scheme
        # # Account.
        # # Currently this checks if any (not all) of the credential(s) given are in the table - we may want to reduce
        # # this to one specific cred, or force it to return only if all credentials are matched (or we can perform that
        # # check in logic here.)
        # matching_answers = (
        #     self.session.query(SchemeAccountCredentialAnswer)
        #     .join(SchemeCredentialQuestion)
        #     .join(SchemeAccount)
        #     .filter(SchemeCredentialQuestion.scheme_id == plan)
        #     .filter(SchemeAccountCredentialAnswer.answer.in_(all_answers))
        #     .filter(SchemeAccount.is_deleted == "false")
        #     .all()
        # )
        #
        # print(all_answers)
        #
        # # If matching credentials are found, we should now check that the scheme accounts to which those credentials
        # # belong are in the current wallet (i.e. the current user)
        #
        # # --------------IF matching credentials are found:--------------
        #
        # if len(matching_answers) > 0:
        #
        #     matching_cred_scheme_accounts = []
        #
        #     for answer in matching_answers:
        #         print(answer.question_id, answer.answer, answer.scheme_account_id)
        #
        #         if answer.scheme_account_id not in matching_cred_scheme_accounts:
        #             matching_cred_scheme_accounts.append(answer.scheme_account_id)
        #
        #     # Returns SchemeAccount objects for every SchemeAccount where credentials match the credentials given,
        #     # Scheme Account is not deleted, AND where this is linked to the current user
        #     # (i.e. in the current wallet). We may want to add other conditions to this going forwards.
        #     matching_user_scheme_accounts = (
        #         self.session.query(SchemeAccount)
        #         .join(SchemeAccountUserAssociation)
        #         .filter(SchemeAccountUserAssociation.user_id == user_id)
        #         .filter(SchemeAccount.id.in_(matching_cred_scheme_accounts))
        #         .filter(SchemeAccount.is_deleted == "false")
        #         .all()
        #     )
        #
        #     """
        #     IF matching_creds returns values but matching_user_scheme_account does not, then account exists in another
        #     wallet.
        #     IF matching_creds returns values AND matching_user_scheme_account returns values, then these creds are for
        #     an existing account in this wallet.
        #     IF matching_creds is None, then this is a new card and should follow the add journey."""
        #
        #     for scheme_account in matching_user_scheme_accounts:
        #         print(scheme_account.id)
        #
        #     if len(matching_user_scheme_accounts) > 0:
        #         print("THIS IS AN EXISTING ACCOUNT ALREADY IN THIS WALLET")
        #
        #         # Responds with details of existing scheme account(s)
        #         details = []
        #         for scheme_account in matching_cred_scheme_accounts:
        #             details.append({"id": scheme_account, "loyalty_plan": plan})
        #
        #         resp_body = [
        #             {
        #                 "loyalty_card": details,
        #                 "message": "Existing loyalty card(s) already in this user's wallet",
        #             }
        #         ]
        #         resp_status = falcon.HTTP_200
        #
        #     else:
        #         print("ADDING USER TO THE MATCHING SCHEME ACCOUNT(S)")
        #
        #         # Adds link(s) between current user and existing scheme account(s)
        #         links_to_insert = []
        #         for scheme_account in matching_cred_scheme_accounts:
        #             links_to_insert.append(
        #                 SchemeAccountUserAssociation(scheme_account_id=scheme_account, user_id=user_id)
        #             )
        #
        #         self.session.bulk_save_objects(links_to_insert)
        #         self.session.commit()
        #
        #         # Responds with details of existing scheme account(s)
        #         details = []
        #         for scheme_account in matching_cred_scheme_accounts:
        #             details.append({"id": scheme_account, "loyalty_plan": plan})
        #
        #         resp_body = {
        #             "loyalty_card": details,
        #             "message": "Linked user to existing loyalty card(s).",
        #         }
        #         resp_status = falcon.HTTP_200
        #
        # # --------------IF matching credentials are NOT found:--------------
        #
        # else:
        #     print("ADDING NEW SCHEME ACCOUNT AND LINKING TO THIS WALLET")
        #
        #     # Fetches values for card_number, barcode and main_answer
        #     card_number = None
        #     barcode = None
        #     main_answer = None
        #
        #     for cred in add_and_auth_creds:
        #         linked_question = all_scheme_questions[cred["credential_slug"]]
        #         if linked_question["type"] == "card_number":
        #             card_number = cred["value"]
        #         elif linked_question["type"] == "barcode":
        #             barcode = cred["value"]
        #
        #         if linked_question["manual_question"] is True:
        #             main_answer = cred["value"]
        #
        #     if not main_answer and not card_number and not barcode:
        #         print("ERROR: No barcode, card_number or other main_answer credential provided!")
        #
        #     print("card_number is " + str(card_number))
        #     print("barcode " + str(barcode))
        #     print("main_answer is " + str(main_answer))
        #
        #     # Creates new SchemeAccount in PENDING
        #     statement_insert_scheme_account = insert(SchemeAccount).values(
        #         status=0,
        #         order=1,
        #         created=datetime.now(),
        #         updated=datetime.now(),
        #         card_number=card_number or "",
        #         barcode=barcode or "",
        #         main_answer=main_answer or "",
        #         scheme_id=plan,
        #         is_deleted=False,
        #     )
        #
        #     new_row = self.session.execute(statement_insert_scheme_account)
        #
        #     new_scheme_account_id = new_row.inserted_primary_key[0]
        #
        #     self.session.commit()
        #
        #     # Creates link between SchemeAccount and User
        #     statement_insert_scheme_account_user_link = insert(SchemeAccountUserAssociation).values(
        #         scheme_account_id=new_scheme_account_id, user_id=user_id
        #     )
        #
        #     self.session.execute(statement_insert_scheme_account_user_link)
        #     self.session.commit()
        #
        #     # Adds credential answers into SchemeAccountCredentialAnswer table
        #     answers_to_add = []
        #     for cred in add_and_auth_creds:
        #         answers_to_add.append(
        #             SchemeAccountCredentialAnswer(
        #                 scheme_account_id=new_scheme_account_id,
        #                 question_id=all_scheme_questions[cred["credential_slug"]]["question_id"],
        #                 answer=cred["value"],
        #             )
        #         )
        #
        #     self.session.bulk_save_objects(answers_to_add)
        #     self.session.commit()
        #
        #     # Sends new SchemeAccount id to Hermes for PLL and Midas auth.
        #     print("SENDING SCHEME ACCOUNT INFORMATION TO HERMES FOR PLL AND MIDAS AUTH")
        #
        #     send_message_to_hermes("add_loyalty_card_journey", {"scheme_account_id": new_scheme_account_id})
        #
        #     # Responds with 201
        #     resp_body = {
        #         "id": new_scheme_account_id,
        #         "loyalty_plan": plan,
        #         "message": "Loyalty Card created in wallet.",
        #     }
        #     resp_status = falcon.HTTP_201
        #
        # resp.media = resp_body
        # resp.status = resp_status<|MERGE_RESOLUTION|>--- conflicted
+++ resolved
@@ -11,13 +11,8 @@
     loyalty_card_authorise_schema,
     validate,
 )
-<<<<<<< HEAD
 from app.handlers.loyalty_card import ADD, ADD_AND_AUTHORISE, ADD_AND_REGISTER, AUTHORISE, LoyaltyCardHandler
-from app.report import ctx, log_request_data
-=======
-from app.handlers.loyalty_card import ADD, ADD_AND_AUTHORISE, ADD_AND_REGISTER, LoyaltyCardHandler
 from app.report import log_request_data
->>>>>>> b030de44
 
 from .base_resource import Base
 
