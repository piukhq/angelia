--- conflicted
+++ resolved
@@ -1,11 +1,8 @@
 import falcon
 
 from app.api.auth import get_authenticated_channel, get_authenticated_user
-<<<<<<< HEAD
+from app.api.exceptions import ResourceNotFoundError
 from app.api.metrics import Metric
-=======
-from app.api.exceptions import ResourceNotFoundError
->>>>>>> b9237e91
 from app.api.serializers import (
     WalletLoyaltyCardBalanceSerializer,
     WalletLoyaltyCardSerializer,
@@ -59,13 +56,10 @@
     @validate(req_schema=empty_schema, resp_schema=WalletLoyaltyCardSerializer)
     def on_get_loyalty_card_by_id(self, req: falcon.Request, resp: falcon.Response, loyalty_card_id: int) -> None:
         handler = self.get_wallet_handler(req)
-<<<<<<< HEAD
-        resp.media = handler.get_loyalty_card_by_id_response(loyalty_card_id)
-        metric = Metric(request=req, status=resp.status)
-        metric.route_metric()
-=======
         try:
             resp.media = handler.get_loyalty_card_by_id_response(loyalty_card_id)
         except IndexError:
             raise ResourceNotFoundError()
->>>>>>> b9237e91
+        
+        metric = Metric(request=req, status=resp.status)
+        metric.route_metric()