--- conflicted
+++ resolved
@@ -1,23 +1,13 @@
 import falcon
-<<<<<<< HEAD
 
 from app.hermes.models import Organisation, Channel
-from .base_resource import Base
-=======
->>>>>>> 59c63dd5
-
-from app.hermes.models import Channel, Organisation
 
 from .base_resource import Base
 
-<<<<<<< HEAD
+
+class Example(Base):
     def on_get(self, req: falcon.Request, resp: falcon.Response, id1=None, id2=None) -> None:
         print(f"id1 = {id1} and id2 = {id2}")
-=======
-
-class Example(Base):
-    def on_get(self, req: falcon.Request, resp: falcon.Response) -> None:
->>>>>>> 59c63dd5
         resp.media = self.list_by_channel()
 
     def list_by_channel(self) -> list:
