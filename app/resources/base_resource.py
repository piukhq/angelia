import falcon
<<<<<<< HEAD
import voluptuous
=======
>>>>>>> 59c63dd5

from app.api.auth import BinkJWTs
from app.api.exceptions import ValidationError


def validate_input(req, resp, resource, params, input_validator):
    assert input_validator is not None, (
        f"A valid schema is required to validate input for '{resource.__class__.__name__}' resource"
    )
    assert isinstance(input_validator, voluptuous.Schema), (
        f"Expected input_validator of type voluptuous.Schema for '{resource.__class__.__name__}' resource"
    )

    try:
        input_validator(req.data)
    except voluptuous.MultipleInvalid as e:
        raise ValidationError(e.errors)


def method_err(req: falcon.Request):
    return {
        "title": f"{req.method} request to '{req.relative_uri}' Not Implemented",
        "description": "Request made to the wrong method of an existing resource",
    }


class Base:

    auth_class = BinkJWTs

    def __init__(self, app, prefix, url, db):
        app.add_route(f"{prefix}{url}", self)
        self.db = db

    @property
    def session(self):
        """
        Syntactic sugar saves having to import DB and writing DB().session for each query
        instead within a resource can use self.session

        The middleware opens and closes sessions and dynamically changes from read to write depending on request
        hence we cannot store the session in init and must create it from the DB() singleton passed in init
        """
        return self.db.session

<<<<<<< HEAD
    def on_get(self, req: falcon.Request, resp: falcon.Response, **kwargs) -> None:
        raise falcon.HTTPBadRequest(**method_err(req))

    def on_post(self, req: falcon.Request, resp: falcon.Response, **kwargs) -> None:
=======
    def on_get(self, req: falcon.Request, resp: falcon.Response) -> None:
>>>>>>> 59c63dd5
        raise falcon.HTTPBadRequest(**method_err(req))<|MERGE_RESOLUTION|>--- conflicted
+++ resolved
@@ -1,8 +1,5 @@
 import falcon
-<<<<<<< HEAD
 import voluptuous
-=======
->>>>>>> 59c63dd5
 
 from app.api.auth import BinkJWTs
 from app.api.exceptions import ValidationError
@@ -48,12 +45,8 @@
         """
         return self.db.session
 
-<<<<<<< HEAD
     def on_get(self, req: falcon.Request, resp: falcon.Response, **kwargs) -> None:
         raise falcon.HTTPBadRequest(**method_err(req))
 
     def on_post(self, req: falcon.Request, resp: falcon.Response, **kwargs) -> None:
-=======
-    def on_get(self, req: falcon.Request, resp: falcon.Response) -> None:
->>>>>>> 59c63dd5
         raise falcon.HTTPBadRequest(**method_err(req))