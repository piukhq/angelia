from functools import wraps

import falcon
import pydantic
import voluptuous
<<<<<<< HEAD
from voluptuous import PREVENT_EXTRA, REMOVE_EXTRA, All, Any, Invalid, Length, Optional, Required, Schema
=======
from voluptuous import PREVENT_EXTRA, All, Any, Invalid, Optional, Required, Schema
>>>>>>> 721e81b1

from app.api.exceptions import ValidationError
from app.report import api_logger


def validate(req_schema=None, resp_schema=None):
    """
    Decorator function to validate input and serialize output for resources.
    This can be used per resource function such as on_post, on_get, on_put etc.

    req_schema: An instance of a voluptuous schema
    resp_schema: A pydantic serializer class subclassing pydantic.BaseModel
    """

    def decorator(func):
        return _validate(func, req_schema, resp_schema)

    return decorator


def _validate_req_schema(req_schema, req):
    if req_schema is not None:
        err_msg = "Expected input_validator of type voluptuous.Schema"
        try:
            assert isinstance(req_schema, voluptuous.Schema), err_msg
            media = req.get_media(default_when_empty=None)
            req_schema(media)
        except voluptuous.MultipleInvalid as e:
            api_logger.warning(e.errors)
            raise ValidationError(description=e.errors)
        except voluptuous.Invalid as e:
            api_logger.warning(e.error_message)
            raise ValidationError(description=e.error_message)
        except AssertionError:
            api_logger.exception(err_msg)
            raise falcon.HTTPInternalServerError(title="Request data failed validation")


def _validate_resp_schema(resp_schema, resp):
    if resp_schema is not None:
        try:
            resp.media = resp_schema(**resp.media).dict(exclude_none=True)
            return resp.media
        except pydantic.ValidationError:
            api_logger.exception("Error validating response data")
            raise falcon.HTTPInternalServerError(
                title="Response data failed validation"
                # Do not return 'e.message' in the response to
                # prevent info about possible internal response
                # formatting bugs from leaking out to users.
            )
        except TypeError:
            api_logger.exception("Invalid response schema - schema must be a subclass of pydantic.BaseModel")
            raise falcon.HTTPInternalServerError(title="Response data failed validation")


def _validate(func, req_schema=None, resp_schema=None):
    @wraps(func)
    def wrapper(self, req, resp, *args, **kwargs):
        _validate_req_schema(req_schema, req)
        result = func(self, req, resp, *args, **kwargs)
        _validate_resp_schema(resp_schema, resp)
        return result

    return wrapper


def must_provide_add_or_auth_fields(credentials):
    if not (credentials.get("add_fields") or credentials.get("authorise_fields")):
        raise Invalid("Must provide `add_fields` or `authorise_fields`")
    return credentials


def must_provide_single_add_field(credentials):
    if len(credentials["add_fields"]["credentials"]) != 1:
        api_logger.warning("Must provide exactly one 'add_fields' credential")
        raise Invalid("Must provide exactly one `add_fields` credential")
    return credentials


def must_provide_at_least_one_field(fields):
    if len(fields) < 1:
        api_logger.warning("No fields provided")
        raise Invalid("Must provide at least a single field")
    return fields


empty_schema = Schema(None, extra=PREVENT_EXTRA)

credential_field_schema = Schema({"credential_slug": str, "value": Any(str, int, bool, float)}, required=True)

consent_field_schema = Schema({"consent_slug": str, "value": Any(str)}, required=True)

loyalty_card_field_schema_with_consents = Schema(
    All({Required("credentials"): [credential_field_schema], Optional("consents"): [consent_field_schema]})
)

loyalty_card_field_schema_no_consents = Schema(All({Required("credentials"): [credential_field_schema]}))

loyalty_card_add_account_schema = Schema(
    All(
        {
            Required("add_fields"): loyalty_card_field_schema_no_consents,
        },
        must_provide_single_add_field,
    ),
    extra=PREVENT_EXTRA,
)

loyalty_card_add_schema = Schema({"loyalty_plan_id": int, "account": loyalty_card_add_account_schema}, required=True)


loyalty_card_add_and_auth_account_schema = Schema(
    All(
        {
            Optional("add_fields"): loyalty_card_field_schema_with_consents,
            Required("authorise_fields"): loyalty_card_field_schema_with_consents,
            # We allow Add fields to be optional here for the sake of Harvey Nichols, who don't have any add fields
            # so use auth fields as the key identifier instead.
        },
        must_provide_add_or_auth_fields,
    ),
    extra=PREVENT_EXTRA,
)

loyalty_card_add_and_auth_schema = Schema(
    {"loyalty_plan_id": int, "account": loyalty_card_add_and_auth_account_schema}, required=True
)

loyalty_card_add_and_register_account_schema = Schema(
    All(
        {
            Required("add_fields"): loyalty_card_field_schema_with_consents,
            Required("register_ghost_card_fields"): loyalty_card_field_schema_with_consents,
        },
        must_provide_single_add_field,
    ),
    extra=PREVENT_EXTRA,
)

loyalty_card_authorise_account_schema = Schema(
    All(
        {
            Required("authorise_fields"): loyalty_card_field_schema_with_consents,
        },
    ),
    extra=PREVENT_EXTRA,
)

loyalty_card_add_and_register_schema = Schema(
    {"loyalty_plan_id": int, "account": loyalty_card_add_and_register_account_schema}, required=True
)

loyalty_card_authorise_schema = Schema({"account": loyalty_card_authorise_account_schema}, required=True)


payment_accounts_add_schema = Schema(
    {
        Required("expiry_month"): str,
        Required("expiry_year"): str,
        Optional("name_on_card"): str,
        Optional("card_nickname"): str,
        Optional("issuer"): str,
        Required("token"): str,
        Required("last_four_digits"): str,
        Required("first_six_digits"): str,
        Required("fingerprint"): str,
        Optional("provider"): str,
        Optional("type"): str,
        Optional("country"): str,
        Optional("currency_code"): str,
    },
<<<<<<< HEAD
    extra=REMOVE_EXTRA,
)


token_schema = Schema(
    {Required("grant_type"): str, Required("scope"): All(["loyalty"], Length(min=1))},
=======
    extra=PREVENT_EXTRA,
)


payment_accounts_update_schema = Schema(
    All(
        {
            Optional("expiry_month"): str,
            Optional("expiry_year"): str,
            Optional("name_on_card"): str,
            Optional("card_nickname"): str,
            Optional("issuer"): str,
        },
        must_provide_at_least_one_field,
    ),
    extra=PREVENT_EXTRA,
>>>>>>> 721e81b1
)<|MERGE_RESOLUTION|>--- conflicted
+++ resolved
@@ -3,11 +3,7 @@
 import falcon
 import pydantic
 import voluptuous
-<<<<<<< HEAD
-from voluptuous import PREVENT_EXTRA, REMOVE_EXTRA, All, Any, Invalid, Length, Optional, Required, Schema
-=======
-from voluptuous import PREVENT_EXTRA, All, Any, Invalid, Optional, Required, Schema
->>>>>>> 721e81b1
+from voluptuous import PREVENT_EXTRA, All, Any, Invalid, Optional, Required, Schema, REMOVE_EXTRA
 
 from app.api.exceptions import ValidationError
 from app.report import api_logger
@@ -180,14 +176,6 @@
         Optional("country"): str,
         Optional("currency_code"): str,
     },
-<<<<<<< HEAD
-    extra=REMOVE_EXTRA,
-)
-
-
-token_schema = Schema(
-    {Required("grant_type"): str, Required("scope"): All(["loyalty"], Length(min=1))},
-=======
     extra=PREVENT_EXTRA,
 )
 
@@ -204,5 +192,9 @@
         must_provide_at_least_one_field,
     ),
     extra=PREVENT_EXTRA,
->>>>>>> 721e81b1
+)
+
+
+token_schema = Schema(
+    {Required("grant_type"): str, Required("scope"): All(["loyalty"], Length(min=1))},
 )