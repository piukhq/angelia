--- conflicted
+++ resolved
@@ -63,15 +63,7 @@
     return _force_str(data)
 
 
-<<<<<<< HEAD
 class ValidationError(falcon.HTTPBadRequest):
-=======
-class AuthenticationError(falcon.HTTPUnauthorized):
-    pass
-
-
-class ValidationError(falcon.HTTPUnprocessableEntity):
->>>>>>> 5a186d34
     def __init__(self, description=None, headers=None, **kwargs):
         super().__init__(
             title="Could not validate fields",
