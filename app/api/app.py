--- conflicted
+++ resolved
@@ -1,17 +1,10 @@
 import falcon
 
-<<<<<<< HEAD
 from app.api import middleware # noqa
 from app.api.exceptions import uncaught_error_handler # noqa
 from app.hermes.db import DB # noqa
 from app.report import api_logger # noqa
 from app.resources.urls import RESOURCE_END_POINTS # noqa
-=======
-from app.api import middleware
-from app.hermes.db import DB
-from app.report import api_logger
-from app.resources.urls import RESOURCE_END_POINTS
->>>>>>> 59c63dd5
 from settings import URL_PREFIX
 
 
@@ -32,26 +25,4 @@
     app.add_error_handler(falcon.HTTPError, uncaught_error_handler)
     # app.set_error_serializer(error_serializer)
     load_resources(app)
-    return app
-
-<<<<<<< HEAD
-=======
-
-def uncaught_error_handler(ex, req, resp, params):
-    request_id = req.context.get("request_id")
-    api_exc = isinstance(ex, falcon.HTTPError)
-    if request_id and api_exc:
-        err_msg = f"An exception has occurred for request_id: {request_id} - {repr(ex)}"
-        api_logger.exception(err_msg)
-        raise ex
-    elif not request_id and api_exc:
-        err_msg = f"An exception has occurred - {repr(ex)}"
-        api_logger.exception(err_msg)
-        raise ex
-    elif request_id and not api_exc:
-        err_msg = f"Unexpected exception has occurred for request_id: {request_id} - {repr(ex)}"
-    else:
-        err_msg = f"Unexpected exception has occurred - {repr(ex)}"
-    api_logger.exception(err_msg)
-    raise falcon.HTTPInternalServerError
->>>>>>> 59c63dd5
+    return app