class StatusName:
    PENDING = "pending"
    AUTHORISED = "authorised"
    UNAUTHORISED = "unauthorised"
    FAILED = "failed"
    DELETED = "deleted"
    DEPENDANT = AUTHORISED, PENDING


class Api2Slug:
    NULL = None
    WALLET_ONLY = "WALLET_ONLY"
    FAILED_VALIDATION = "FAILED_VALIDATION"
    INVALID_CREDENTIALS = "INVALID_CREDENTIALS"
    AUTHORISATION_FAILED = "AUTHORISATION_FAILED"
    AUTHORISATION_EXPIRED = "AUTHORISATION_EXPIRED"
    ACCOUNT_NOT_REGISTERED = "ACCOUNT_NOT_REGISTERED"
    ACCOUNT_ALREADY_EXISTS = "ACCOUNT_ALREADY_EXISTS"
    ACCOUNT_DOES_NOT_EXIST = "ACCOUNT_DOES_NOT_EXIST"
    REGISTRATION_IN_PROGRESS = "REGISTRATION_IN_PROGRESS"
    ADD_FAILED = "ADD_FAILED"
    JOIN_FAILED = "JOIN_FAILED"
    UPDATE_FAILED = "UPDATE_FAILED"
    JOIN_IN_PROGRESS = "JOIN_IN_PROGRESS"


class LoyaltyCardStatus:
    PENDING = 0
    ACTIVE = 1
    INVALID_CREDENTIALS = 403
    INVALID_MFA = 432
    END_SITE_DOWN = 530
    IP_BLOCKED = 531
    TRIPPED_CAPTCHA = 532
    INCOMPLETE = 5
    LOCKED_BY_ENDSITE = 434
    RETRY_LIMIT_REACHED = 429
    RESOURCE_LIMIT_REACHED = 503
    UNKNOWN_ERROR = 520
    MIDAS_UNREACHABLE = 9
    AGENT_NOT_FOUND = 404
    WALLET_ONLY = 10
    PASSWORD_EXPIRED = 533
    JOIN = 900
    NO_SUCH_RECORD = 444
    CONFIGURATION_ERROR = 536
    NOT_SENT = 535
    ACCOUNT_ALREADY_EXISTS = 445
    SERVICE_CONNECTION_ERROR = 537
    VALIDATION_ERROR = 401
    PRE_REGISTERED_CARD = 406
    FAILED_UPDATE = 446
    SCHEME_REQUESTED_DELETE = 447
    PENDING_MANUAL_CHECK = 204
    CARD_NUMBER_ERROR = 436
    LINK_LIMIT_EXCEEDED = 437
    CARD_NOT_REGISTERED = 438
    GENERAL_ERROR = 439
    JOIN_IN_PROGRESS = 441
    JOIN_ERROR = 538
    JOIN_ASYNC_IN_PROGRESS = 442
    REGISTRATION_ASYNC_IN_PROGRESS = 443
    ENROL_FAILED = 901
    REGISTRATION_FAILED = 902

    MAPPING_KEYS = ("api2_state", "ubiquity_message", "ubiquity_slug", "api2_slug", "api2_description")
    STATUS_MAPPING = {
        # 0
        PENDING: (StatusName.PENDING, "Pending", "PENDING", Api2Slug.NULL, None),
        # 1
        ACTIVE: (StatusName.AUTHORISED, "Active", "ACTIVE", Api2Slug.NULL, None),
        # 5
        INCOMPLETE: (
            StatusName.UNAUTHORISED,
            "Please check your scheme account login details.",
            "INCOMPLETE",
            Api2Slug.AUTHORISATION_FAILED,
            "Authorisation data rejected by merchant",
        ),
        # 9
        MIDAS_UNREACHABLE: (StatusName.DEPENDANT, "Midas unavailable", "MIDAS_UNREACHABLE", Api2Slug.NULL, None),
        # 10
        WALLET_ONLY: (
            StatusName.PENDING,
            "Wallet only card",
            "WALLET_ONLY",
            Api2Slug.WALLET_ONLY,
            "No authorisation provided",
        ),
        # 204
        PENDING_MANUAL_CHECK: (
            StatusName.PENDING,
            "Pending manual check.",
            "PENDING_MANUAL_CHECK",
            Api2Slug.NULL,
            None,
        ),
        # 401
        VALIDATION_ERROR: (
            StatusName.FAILED,
            "Failed validation",
            "VALIDATION_ERROR",
            Api2Slug.ADD_FAILED,
            "Add data rejected by merchant",
        ),
        # 403
        INVALID_CREDENTIALS: (
            StatusName.FAILED,
            "Invalid credentials",
            "INVALID_CREDENTIALS",
            Api2Slug.AUTHORISATION_FAILED,
            "Authorisation data rejected by merchant",
        ),
        # 404
        AGENT_NOT_FOUND: (
            StatusName.DEPENDANT,
            "Agent does not exist on midas",
            "AGENT_NOT_FOUND",
            Api2Slug.NULL,
            None,
        ),
        # 406
        PRE_REGISTERED_CARD: (
            StatusName.FAILED,
            "Pre-registered card",
            "PRE_REGISTERED_CARD",
            Api2Slug.ACCOUNT_NOT_REGISTERED,
            "Account not registered",
        ),
        # 429
        RETRY_LIMIT_REACHED: (
            StatusName.DEPENDANT,
            "Cannot connect, too many retries",
            "RETRY_LIMIT_REACHED",
            Api2Slug.NULL,
            None,
        ),
        # 432
        INVALID_MFA: (
            StatusName.UNAUTHORISED,
            "Invalid mfa",
            "INVALID_MFA",
            Api2Slug.AUTHORISATION_FAILED,
            "Authorisation data rejected by merchant",
        ),
        # 434
        LOCKED_BY_ENDSITE: (
            StatusName.FAILED,
            "Account locked on end site",
            "LOCKED_BY_ENDSITE",
            Api2Slug.AUTHORISATION_EXPIRED,
            "Authorisation expired",
        ),
        # 436
        CARD_NUMBER_ERROR: (
            StatusName.FAILED,
            "Invalid card_number",
            "CARD_NUMBER_ERROR",
            Api2Slug.ADD_FAILED,
            "Add data rejected by merchant",
        ),
        # 437
        LINK_LIMIT_EXCEEDED: (
            StatusName.DEPENDANT,
            "You can only Link one card per day.",
            "LINK_LIMIT_EXCEEDED",
            Api2Slug.NULL,
            None,
        ),
        # 438
        CARD_NOT_REGISTERED: (
            StatusName.FAILED,
            "Unknown Card number",
            "CARD_NOT_REGISTERED",
            Api2Slug.ACCOUNT_NOT_REGISTERED,
            "Account not registered",
        ),
        # 439
        GENERAL_ERROR: (
            StatusName.FAILED,
            "General Error such as incorrect user details",
            "GENERAL_ERROR",
            Api2Slug.NULL,
            None,
        ),
        # 441
        JOIN_IN_PROGRESS: (StatusName.FAILED, "Join in progress", "JOIN_IN_PROGRESS", Api2Slug.NULL, None),
        # 442
        JOIN_ASYNC_IN_PROGRESS: (
            StatusName.PENDING,
            "Asynchronous join in progress",
            "JOIN_ASYNC_IN_PROGRESS",
            Api2Slug.JOIN_IN_PROGRESS,
            None,
        ),
        # 443
        REGISTRATION_ASYNC_IN_PROGRESS: (
            StatusName.PENDING,
            "Asynchronous registration in progress",
            "REGISTRATION_ASYNC_IN_PROGRESS",
            Api2Slug.REGISTRATION_IN_PROGRESS,
            None,
        ),
        # 444
        NO_SUCH_RECORD: (
            StatusName.FAILED,
            "No user currently found",
            "NO_SUCH_RECORD",
            Api2Slug.ACCOUNT_DOES_NOT_EXIST,
            "Account does not exist",
        ),
        # 445
        ACCOUNT_ALREADY_EXISTS: (
            StatusName.FAILED,
            "Account already exists",
            "ACCOUNT_ALREADY_EXISTS",
            Api2Slug.ACCOUNT_ALREADY_EXISTS,
            "An account already exists",
        ),
        # 446
        FAILED_UPDATE: (
            StatusName.FAILED,
            "Update failed. Delete and re-add card.",
            "FAILED_UPDATE",
            Api2Slug.UPDATE_FAILED,
            "Update failed, delete and re-add card",
        ),
        # 447
        SCHEME_REQUESTED_DELETE: (
            StatusName.FAILED,
            "The scheme has requested this account should be deleted",
            "SCHEME_REQUESTED_DELETE",
            Api2Slug.AUTHORISATION_EXPIRED,
            "Authorisation expired",
        ),
        # 503
        RESOURCE_LIMIT_REACHED: (
            StatusName.DEPENDANT,
            "Too many balance requests running",
            "RESOURCE_LIMIT_REACHED",
            Api2Slug.NULL,
            None,
        ),
        # 520
        UNKNOWN_ERROR: (StatusName.DEPENDANT, "An unknown error has occurred", "UNKNOWN_ERROR", Api2Slug.NULL, None),
        # 530
        END_SITE_DOWN: (StatusName.DEPENDANT, "End site down", "END_SITE_DOWN", Api2Slug.NULL, None),
        # 531
        IP_BLOCKED: (StatusName.DEPENDANT, "IP blocked", "IP_BLOCKED", Api2Slug.NULL, None),
        # 532
        TRIPPED_CAPTCHA: (StatusName.DEPENDANT, "Tripped captcha", "TRIPPED_CAPTCHA", Api2Slug.NULL, None),
        # 533
        PASSWORD_EXPIRED: (
            StatusName.UNAUTHORISED,
            "Password expired",
            "PASSWORD_EXPIRED",
            Api2Slug.AUTHORISATION_EXPIRED,
            "Authorisation expired",
        ),
        # 535
        NOT_SENT: (StatusName.DEPENDANT, "Request was not sent", "NOT_SENT", Api2Slug.NULL, None),
        # 536
        CONFIGURATION_ERROR: (
            StatusName.DEPENDANT,
            "Error with the configuration or it was not possible to retrieve",
            "CONFIGURATION_ERROR",
            Api2Slug.NULL,
            None,
        ),
        # 537
        SERVICE_CONNECTION_ERROR: (
            StatusName.DEPENDANT,
            "Service connection error",
            "SERVICE_CONNECTION_ERROR",
            Api2Slug.NULL,
            None,
        ),
        # 538
        JOIN_ERROR: (StatusName.DEPENDANT, "A system error occurred during join", "JOIN_ERROR", Api2Slug.NULL, None),
        # 900
        JOIN: (StatusName.FAILED, "Join", "JOIN", Api2Slug.JOIN_FAILED, "Join data rejected by merchant"),
        # 901
        ENROL_FAILED: (
            StatusName.FAILED,
            "Enrol Failed",
            "ENROL_FAILED",
            Api2Slug.JOIN_FAILED,
            "Join data rejected by merchant",
        ),
        # 902
        REGISTRATION_FAILED: (
            StatusName.FAILED,
            "Ghost Card Registration Failed",
            "REGISTRATION_FAILED",
            Api2Slug.ACCOUNT_NOT_REGISTERED,
            "Account not registered",
        ),
    }

    AUTH_IN_PROGRESS = [PENDING]
<<<<<<< HEAD
    REGISTRATION_IN_PROGRESS = [PENDING, JOIN_ASYNC_IN_PROGRESS]

    JOIN_PENDING = [JOIN_ASYNC_IN_PROGRESS]
    REGISTER_PENDING = [REGISTRATION_ASYNC_IN_PROGRESS]

    @classmethod
    def get_status_dict(cls, state_code):
        return dict(zip(cls.MAPPING_KEYS, cls.STATUS_MAPPING.get(state_code)))
=======
    REGISTRATION_IN_PROGRESS = [PENDING, REGISTRATION_ASYNC_IN_PROGRESS]
    FAILED_JOIN_STATUS = [UNKNOWN_ERROR, CARD_NOT_REGISTERED, JOIN, ACCOUNT_ALREADY_EXISTS, JOIN_ERROR, ENROL_FAILED]
>>>>>>> 68a9bea0
<|MERGE_RESOLUTION|>--- conflicted
+++ resolved
@@ -298,16 +298,12 @@
     }
 
     AUTH_IN_PROGRESS = [PENDING]
-<<<<<<< HEAD
-    REGISTRATION_IN_PROGRESS = [PENDING, JOIN_ASYNC_IN_PROGRESS]
+    REGISTRATION_IN_PROGRESS = [PENDING, REGISTRATION_ASYNC_IN_PROGRESS]
+    FAILED_JOIN_STATUS = [UNKNOWN_ERROR, CARD_NOT_REGISTERED, JOIN, ACCOUNT_ALREADY_EXISTS, JOIN_ERROR, ENROL_FAILED]
 
     JOIN_PENDING = [JOIN_ASYNC_IN_PROGRESS]
     REGISTER_PENDING = [REGISTRATION_ASYNC_IN_PROGRESS]
 
     @classmethod
     def get_status_dict(cls, state_code):
-        return dict(zip(cls.MAPPING_KEYS, cls.STATUS_MAPPING.get(state_code)))
-=======
-    REGISTRATION_IN_PROGRESS = [PENDING, REGISTRATION_ASYNC_IN_PROGRESS]
-    FAILED_JOIN_STATUS = [UNKNOWN_ERROR, CARD_NOT_REGISTERED, JOIN, ACCOUNT_ALREADY_EXISTS, JOIN_ERROR, ENROL_FAILED]
->>>>>>> 68a9bea0
+        return dict(zip(cls.MAPPING_KEYS, cls.STATUS_MAPPING.get(state_code)))