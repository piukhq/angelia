--- conflicted
+++ resolved
@@ -3,13 +3,8 @@
 from tests.helpers.local_vault import set_vault_cache
 
 
-<<<<<<< HEAD
-def test_encrypt_decrypt():
+def test_encrypt_decrypt_local():
     set_vault_cache(to_load=["aes-keys"])
-=======
-def test_encrypt_decrypt_local():
-    set_vault_cache(to_load=["aes_keys"])
->>>>>>> ee731fdf
     items = ["one", "rg1 1aa", "wefhe7¡€#∞§¶•ªº,.;'wewhf@€jhgd", "fgf", "s", "98989", "hhfhfhfhfrw5424w5r75t8797gy"]
     cipher = AESCipher(AESKeyNames.LOCAL_AES_KEY)
     for value_in_clear in items:
@@ -18,30 +13,11 @@
         assert value_decrypted == value_in_clear
 
 
-<<<<<<< HEAD
-def test_stored_encryptions():
+def test_encrypt_decrypt_aes_key():
     set_vault_cache(to_load=["aes-keys"])
-    cipher = AESCipher(AESKeyNames.LOCAL_AES_KEY)
-    enc_items = {
-        "one": "upg6XeEzndQKxD0PZDUm0KUOo+20MRUl98fvchB/qV7/iggz8fNc+bvUxMpfjuwg",
-        "rg1 1aa": "iF0fLjSpKFHjrbi8+syv/3Eq+OzNRKJWVLHsiR8Iz1Qhm9cREcRmLJ+iuF601jBt",
-        "wefhe7¡€#∞§¶•ªº,.;'wewhf@€jhgd": "GNCiFeqs455R/S9aI4lg5LmX70jnpGCUdkqM3mTt2doikrgEPSxnKL59nIzInU19TL4if"
-        "DZfQ4VwT4TeBjGJiS6ddIZKs/VBzZxzZrfX5Rc=",
-        "fgf": "rFTgJMyk6g1Rm3FlnGgusml7pu9McAmCAs82u4urohLAQ1ZkmffzzSsqLFdlKETl",
-        "s": "cUsyTRqfGruZcRWY3rOPYr20wVR419282sGuewwWui009cHBohliTIMqYi44n5EC",
-        "98989": "e/04jkckxrXMiYiGTei7Ilw6A67IVwYx97PLIq1X5PO8FBAFzmaUdsjmhd7BbtJ4",
-        "hhfhfhfhfrw5424w5r75t8797gy": "pd3EPs7glw4E+EtaVZboZUcMMUQsiO/aJFELeeovRJw9KSdfHDf1Qbt2FDpEFqDe",
-    }
-    for clear_item, enc_item in enc_items.items():
-        decrypted = cipher.decrypt(enc_item)
-        assert decrypted == clear_item
-=======
-def test_encrypt_decrypt_aes_key():
-    set_vault_cache(to_load=["aes_keys"])
     items = ["one", "rg1 1aa", "wefhe7¡€#∞§¶•ªº,.;'wewhf@€jhgd", "fgf", "s", "98989", "hhfhfhfhfrw5424w5r75t8797gy"]
     cipher = AESCipher(AESKeyNames.AES_KEY)
     for value_in_clear in items:
         enc_value = cipher.encrypt(value_in_clear).decode("utf-8")
         value_decrypted = cipher.decrypt(enc_value)
-        assert value_decrypted == value_in_clear
->>>>>>> ee731fdf
+        assert value_decrypted == value_in_clear