--- conflicted
+++ resolved
@@ -5,16 +5,12 @@
 import pytest
 
 from app.hermes.models import PaymentAccountUserAssociation
-<<<<<<< HEAD
-from tests.factories import PaymentAccountFactory, PaymentAccountHandlerFactory, PaymentCardFactory, UserFactory
-=======
 from tests.factories import (
     PaymentAccountHandlerFactory,
     PaymentCardFactory,
     PaymentAccountFactory,
     UserFactory,
 )
->>>>>>> a64ae252
 
 if typing.TYPE_CHECKING:
     from unittest.mock import MagicMock
@@ -194,14 +190,10 @@
 
 def test_create(db_session: "Session"):
     user = UserFactory()
-<<<<<<< HEAD
-    db_session.commit()
-    payment_account_handler = PaymentAccountHandlerFactory(db_session=db_session, user_id=user.id)
-=======
+    db_session.commit()
     payment_account_handler = PaymentAccountHandlerFactory(
         db_session=db_session, user_id=user.id
     )
->>>>>>> a64ae252
     new_acc, resp_data = payment_account_handler.create()
 
     assert resp_data == {
