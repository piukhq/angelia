--- conflicted
+++ resolved
@@ -9,11 +9,7 @@
     from sqlalchemy.orm import Session
 
 from app.api.exceptions import ValidationError
-<<<<<<< HEAD
-from app.handlers.loyalty_card import ADD, ADD_AND_AUTHORISE, CredentialClass
-=======
-from app.handlers.loyalty_card import ADD, ADD_AND_REGISTER, CredentialClass
->>>>>>> ddf8c446
+from app.handlers.loyalty_card import ADD, ADD_AND_REGISTER, ADD_AND_AUTHORISE, CredentialClass
 from app.hermes.models import (
     Scheme,
     SchemeAccount,
