--- conflicted
+++ resolved
@@ -1237,13 +1237,8 @@
         all_answer_fields=answer_fields
     )
 
-<<<<<<< HEAD
-    new_loyalty_card = LoyaltyCardFactory(
-        scheme=loyalty_plan, card_number="9511143200133540455525", main_answer="9511143200133540455525"
-=======
     new_loyalty_card, _ = setup_loyalty_card(
         loyalty_plan, user, answers=True, card_number="9511143200133540455525", status=1
->>>>>>> d992c2c4
     )
 
     db_session.flush()
@@ -1763,10 +1758,7 @@
     mock_outcome_event: "MagicMock",
     db_session: "Session",
     setup_loyalty_card_handler,
-<<<<<<< HEAD
-=======
     setup_loyalty_card,
->>>>>>> d992c2c4
 ):
     """
     Tests authorise where the add field provided is different to that of the account in the URI.
