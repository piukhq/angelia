from falcon import (
<<<<<<< HEAD
    HTTP_200,
    HTTP_201,
    HTTP_202,
    HTTP_404,
    HTTP_422,
    HTTP_500,
    HTTPInternalServerError,
    HTTPNotFound,
    testing,
=======
    testing,
    HTTP_200,
    HTTP_201,
    HTTP_500,
    HTTP_422,
    HTTP_404,
    HTTP_202,
    HTTPNotFound,
    HTTPInternalServerError,
>>>>>>> a64ae252
)

from app.api import app

client = testing.TestClient(app.create_app())

resp_data = {
    "id": 1,
    "status": "",
    "name_on_card": "first last",
    "card_nickname": "nickname",
    "issuer": "bank",
    "expiry_month": "10",
    "expiry_year": "2020",
}

req_data = {
    "issuer": "issuer",
    "name_on_card": "First Last",
    "card_nickname": "nickname",
    "expiry_month": "10",
    "expiry_year": "2020",
    "token": "token",
    "last_four_digits": "0987",
    "first_six_digits": "123456",
    "fingerprint": "fingerprint",
}


def test_post_payment_accounts_created(mocker):
<<<<<<< HEAD
    mocked_resp = mocker.patch("app.handlers.payment_account.PaymentAccountHandler.add_card")
=======
    mocked_resp = mocker.patch(
        "app.handlers.payment_account.PaymentAccountHandler.add_card"
    )
>>>>>>> a64ae252
    mocked_resp.return_value = resp_data, True
    resp = client.simulate_post("/v2/payment_accounts", json=req_data)
    assert resp.status == HTTP_201


def test_post_payment_accounts_exists(mocker):
<<<<<<< HEAD
    mocked_resp = mocker.patch("app.handlers.payment_account.PaymentAccountHandler.add_card")
=======
    mocked_resp = mocker.patch(
        "app.handlers.payment_account.PaymentAccountHandler.add_card"
    )
>>>>>>> a64ae252
    mocked_resp.return_value = resp_data, False
    resp = client.simulate_post("/v2/payment_accounts", json=req_data)
    assert resp.status == HTTP_200


def test_post_payment_accounts_required_req_fields_missing(mocker):
    req_data_missing = {
        "issuer": "issuer",
        "name_on_card": "First Last",
        "fingerprint": "fingerprint",
    }
<<<<<<< HEAD
    mocked_resp = mocker.patch("app.handlers.payment_account.PaymentAccountHandler.add_card")
=======
    mocked_resp = mocker.patch(
        "app.handlers.payment_account.PaymentAccountHandler.add_card"
    )
>>>>>>> a64ae252
    mocked_resp.return_value = resp_data, False
    resp = client.simulate_post("/v2/payment_accounts", json=req_data_missing)
    assert resp.status == HTTP_422


def test_post_payment_accounts_required_resp_fields_missing(mocker):
    resp_data_missing = {
        "id": 1,
        "status": "",
        "name_on_card": "first last",
        "card_nickname": "nickname",
    }
<<<<<<< HEAD
    mocked_resp = mocker.patch("app.handlers.payment_account.PaymentAccountHandler.add_card")
=======
    mocked_resp = mocker.patch(
        "app.handlers.payment_account.PaymentAccountHandler.add_card"
    )
>>>>>>> a64ae252
    mocked_resp.return_value = resp_data_missing, False
    resp_data.pop("id")
    resp = client.simulate_post("/v2/payment_accounts", json=req_data)
    assert resp.status == HTTP_500


def test_delete_payment_account_success(mocker):
    mocker.patch("app.handlers.payment_account.PaymentAccountHandler.delete_card")
    resp = client.simulate_delete("/v2/payment_accounts/1", json=req_data)
    assert resp.status == HTTP_202


def test_delete_payment_account_by_nonexistent_id(mocker):
<<<<<<< HEAD
    mocked_resp = mocker.patch("app.handlers.payment_account.PaymentAccountHandler.delete_card")
=======
    mocked_resp = mocker.patch(
        "app.handlers.payment_account.PaymentAccountHandler.delete_card"
    )
>>>>>>> a64ae252
    mocked_resp.side_effect = HTTPNotFound(
        description={
            "error_text": "Could not find this account or card",
            "error_slug": "RESOURCE_NOT_FOUND",
        }
    )
    resp = client.simulate_delete("/v2/payment_accounts/1", json=req_data)

    assert resp.status == HTTP_404
    assert resp.json["error_slug"] == "NOT_FOUND"
    assert resp.json["error_message"] == "404 Not Found"


def test_delete_internal_error_occurred(mocker):
<<<<<<< HEAD
    mocked_resp = mocker.patch("app.handlers.payment_account.PaymentAccountHandler.delete_card")
=======
    mocked_resp = mocker.patch(
        "app.handlers.payment_account.PaymentAccountHandler.delete_card"
    )
>>>>>>> a64ae252
    mocked_resp.side_effect = HTTPInternalServerError
    resp = client.simulate_delete("/v2/payment_accounts/1", json=req_data)

    assert resp.status == HTTP_500<|MERGE_RESOLUTION|>--- conflicted
+++ resolved
@@ -1,15 +1,4 @@
 from falcon import (
-<<<<<<< HEAD
-    HTTP_200,
-    HTTP_201,
-    HTTP_202,
-    HTTP_404,
-    HTTP_422,
-    HTTP_500,
-    HTTPInternalServerError,
-    HTTPNotFound,
-    testing,
-=======
     testing,
     HTTP_200,
     HTTP_201,
@@ -19,7 +8,6 @@
     HTTP_202,
     HTTPNotFound,
     HTTPInternalServerError,
->>>>>>> a64ae252
 )
 
 from app.api import app
@@ -50,26 +38,18 @@
 
 
 def test_post_payment_accounts_created(mocker):
-<<<<<<< HEAD
-    mocked_resp = mocker.patch("app.handlers.payment_account.PaymentAccountHandler.add_card")
-=======
     mocked_resp = mocker.patch(
         "app.handlers.payment_account.PaymentAccountHandler.add_card"
     )
->>>>>>> a64ae252
     mocked_resp.return_value = resp_data, True
     resp = client.simulate_post("/v2/payment_accounts", json=req_data)
     assert resp.status == HTTP_201
 
 
 def test_post_payment_accounts_exists(mocker):
-<<<<<<< HEAD
-    mocked_resp = mocker.patch("app.handlers.payment_account.PaymentAccountHandler.add_card")
-=======
     mocked_resp = mocker.patch(
         "app.handlers.payment_account.PaymentAccountHandler.add_card"
     )
->>>>>>> a64ae252
     mocked_resp.return_value = resp_data, False
     resp = client.simulate_post("/v2/payment_accounts", json=req_data)
     assert resp.status == HTTP_200
@@ -81,13 +61,9 @@
         "name_on_card": "First Last",
         "fingerprint": "fingerprint",
     }
-<<<<<<< HEAD
-    mocked_resp = mocker.patch("app.handlers.payment_account.PaymentAccountHandler.add_card")
-=======
     mocked_resp = mocker.patch(
         "app.handlers.payment_account.PaymentAccountHandler.add_card"
     )
->>>>>>> a64ae252
     mocked_resp.return_value = resp_data, False
     resp = client.simulate_post("/v2/payment_accounts", json=req_data_missing)
     assert resp.status == HTTP_422
@@ -100,13 +76,9 @@
         "name_on_card": "first last",
         "card_nickname": "nickname",
     }
-<<<<<<< HEAD
-    mocked_resp = mocker.patch("app.handlers.payment_account.PaymentAccountHandler.add_card")
-=======
     mocked_resp = mocker.patch(
         "app.handlers.payment_account.PaymentAccountHandler.add_card"
     )
->>>>>>> a64ae252
     mocked_resp.return_value = resp_data_missing, False
     resp_data.pop("id")
     resp = client.simulate_post("/v2/payment_accounts", json=req_data)
@@ -120,13 +92,9 @@
 
 
 def test_delete_payment_account_by_nonexistent_id(mocker):
-<<<<<<< HEAD
-    mocked_resp = mocker.patch("app.handlers.payment_account.PaymentAccountHandler.delete_card")
-=======
     mocked_resp = mocker.patch(
         "app.handlers.payment_account.PaymentAccountHandler.delete_card"
     )
->>>>>>> a64ae252
     mocked_resp.side_effect = HTTPNotFound(
         description={
             "error_text": "Could not find this account or card",
@@ -141,13 +109,9 @@
 
 
 def test_delete_internal_error_occurred(mocker):
-<<<<<<< HEAD
-    mocked_resp = mocker.patch("app.handlers.payment_account.PaymentAccountHandler.delete_card")
-=======
     mocked_resp = mocker.patch(
         "app.handlers.payment_account.PaymentAccountHandler.delete_card"
     )
->>>>>>> a64ae252
     mocked_resp.side_effect = HTTPInternalServerError
     resp = client.simulate_delete("/v2/payment_accounts/1", json=req_data)
 
