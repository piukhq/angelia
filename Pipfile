[[source]]
url = "https://pypi.org/simple"
verify_ssl = true
name = "pypi"

[packages]
falcon = "*"
requests = "*"
python-jose = {extras = ["cryptography"],version = "*"}
pyjwt = "*"
click = "*"
kombu = "*"
psycopg2-binary = "*"
sqlalchemy = "*"
python-json-logger = "*"
gunicorn = "*"
<<<<<<< HEAD
isort = "*"
black = "==20.8b1"
=======
voluptuous = "*"
pydantic = "*"
>>>>>>> 6f28863e

[dev-packages]
pytest = "*"
werkzeug = "*"
flake8 = "*"
termcolor = "*"
xenon = "*"
black = "*"
isort = "*"
pytest-bdd = "*"
logger = "*"
pytest-html = "*"
jsonpath = "*"
faker = "*"
json-diff = "*"
arrow = "*"
azure-storage-blob = "*"
azure-identity = "*"
azure-keyvault-secrets = "*"
azure-storage-file-share = "*"

[requires]
python_version = "3.9"

[pipenv]
allow_prereleases = true<|MERGE_RESOLUTION|>--- conflicted
+++ resolved
@@ -14,13 +14,8 @@
 sqlalchemy = "*"
 python-json-logger = "*"
 gunicorn = "*"
-<<<<<<< HEAD
-isort = "*"
-black = "==20.8b1"
-=======
 voluptuous = "*"
 pydantic = "*"
->>>>>>> 6f28863e
 
 [dev-packages]
 pytest = "*"
@@ -30,17 +25,6 @@
 xenon = "*"
 black = "*"
 isort = "*"
-pytest-bdd = "*"
-logger = "*"
-pytest-html = "*"
-jsonpath = "*"
-faker = "*"
-json-diff = "*"
-arrow = "*"
-azure-storage-blob = "*"
-azure-identity = "*"
-azure-keyvault-secrets = "*"
-azure-storage-file-share = "*"
 
 [requires]
 python_version = "3.9"
