{
<<<<<<< HEAD
    "aes-keys": {
        "LOCAL_AES_KEY": "OLNnJPTcsdBXi1UqMBp2ZibUF3C7vQ",
        "AES_KEY": "WzZW4ARFINh4QZj9Izn12l7Mh1UF479L"
=======
    "aes_keys": {
        "LOCAL_AES_KEY": "TESTJPxcsQBXp1UsMBp2ZibUk3C9gj",
        "AES_KEY": "TESTARFINh4QHj9IcL1287M71UF47ql"
>>>>>>> ee731fdf
    },
    "api2-access-secrets": {
        "current_key": "access-secret-4",
        "access-secret-1": "my_secret_1",
        "access-secret-2": "my_secret_2",
        "access-secret-3": "my_secret_3",
        "access-secret-4": "186vajbQA?wwCrJk!ldub214@80LghasdA",
        "access-secret-5": "1xjbwd@@IklAPrJk!lduZjkb214@xkioGHEL80LghaUEWdA"
    },
   "b2b_channel_secrets_lloyds": {
            "channel": "com.lloyds.api2",
            "url": ""
    },
    "b2b_channel_secrets_barclays": {
            "channel": "com.barclays.test",
            "url": ""
    },
    "b2b_channel_secrets_bank1": {
            "channel": "com.bink.web",
            "url": ""
    },
    "b2b_token_secrets_lloyds-2021-10-06": {
      "public_key": "-----BEGIN PUBLIC KEY-----\nMIICIjANBgkqhkiG9w0BAQEFAAOCAg8AMIICCgKCAgEA5bC3fGKN7MCGs0sFJTjC\nSLbIh6NSGklyduGviQxtKfPSUcV2REqnnT+ZCfNy/JhsmL0xNCaVnHhdD4Izs8Co\nlq080M12RJnGzPPgsmVKDIr+HF2382bv9WPrH4Wndout8yJFvcu/UPXxB3Vv/fTs\noIidKex1/zq7inRsTVy6OGrgrQfDP73zPgWoUhwwxGbuYVz63Yaq54nrqpl59cbX\ngSAtvNMxZ1kGoCfj3dJmDnZTnRBY1P4CW0dX3D0fNdo8aVM+mbknGRTDlwd1Oeoj\nD9N1BXOFHvtynghWj9sB9+QEHMa0Vo8DjoRO/hFRdhOj/GpLbQX1/uL8Awv81ga0\nW5vze7zyIxx14kKi8zKIHGdBJ47wN4VoTmYNwdQMC+gFyyJUnccPadOUCMVh1nXn\noqKwElGG7ydlb+iU7yDa+pfmN7ns9gYQdg6Lo8J21sSgj+MeZ0svJjMKQqnovTW0\nDX2Ipro6OwxtxjraPlvmdH6xLLZpIBHRV9VT3TJKCmvbaFVlhciQE6zlDR5poJCW\nTO5HYVgn9+X5IhCHt0bfJn8IMUdaEACdnQdJqy2xM5nRg3Vp2KWxtHlsAJvHGdWn\n10O+/LUoo1xCo+8o4h58N/JKEZ4exH9K/sQJDmHn/WoADpfCJcqmd+Hx+8BvM+vu\n3xWuXxoeH9nzAK3lNLfnslcCAwEAAQ==\n-----END PUBLIC KEY-----"
    },
    "b2b_token_secrets_barclays-2021-10-06": {
      "public_key": "-----BEGIN PUBLIC KEY-----\nMIICIjANBgkqhkiG9w0BAQEFAAOCAg8AMIICCgKCAgEA25oQoLK41bgJDjQ4Fas6\nOLGGNytsxnu8JBmWa7UgwE8uQILk08fex0BBs9k+EtpIf0mI9AhqAsxoPTjv1rhI\n0VqXRhU1L5jsTfjhedQ/I1G2Wl2y6OXoKRuYzhNz9CuIsTRCodVO1s490qqGPND+\nbEu/5biNo3aaTy0iS6HXW3B4t0sYcduc4NN0+c/U5gBft9ts4I4SeHJa+uxY5IGW\nbx1eMGZtbzvDi7fPvvHhnJQXJr08ibZbWuLA9/LYOVAjM1dk+9cfgEnuFPXXwS8w\naiiVSFFdwh9yMVFfHn0NxteAVs9ih9xZWqA8HeX0fXw+F+PhvZCTm9Qw6SIXwW3T\nTpTu2lxLJ9eQslM8sY/AETtBP4Bo6uwMeygPg8nSUfrHHKPUXCfVOu69dB4KciGg\ngiTEg0ocVmnOanfbQJj+BNKboDXW67HQbsYd7KXb1zi93Pekzjv6EvUHw3JjxCPU\naz4Sk7xP5dHZ3o3MwUJDbEj/dwoGvzYsdSUhU4kpycQPUQz202SSI3/YkSrGKHxP\nSZandMMR+u5LptGa3PYM1wGjV4UbcY5M5lOsGXJRxwnz7fz1ATGX5OfEYEWMj3X5\nicBqkld3aodi+zWHNirjWfai1nEOXshi/Jjb/LTpeLed78GsYqv7y9m0LxO4k9ET\nZ6psbO0SLn5j/BQNEUtJGYMCAwEAAQ==\n-----END PUBLIC KEY-----"
    },
    "b2b_token_secrets_bank1-2021-10-06": {
       "public_key": "-----BEGIN PUBLIC KEY-----\nMIICIjANBgkqhkiG9w0BAQEFAAOCAg8AMIICCgKCAgEAtP2ci2eq54ECHz2tahwp\nJUiq1hb5tq4NQHbLYs20cpDy9lp65rD0YRZZakOC3OD2DoRJPQZfdRdby1A+heeW\nugesdP7JDZeXoNZ+Cm73vAYoiQxrNXYNwNLDuxJ5sNB6Fj8/vSazh9K1zTT90XpD\nGD6uqDGNfcZtPc8TpdOIiF8bEAsSiU43CEygnelEAQzHPQXwe1trQThqsNoAc4k/\n2JfNUOEs1y+2RqJPzu4Q5jWwXWoIk89WcNHpkFTmGtX+0Xp+xCX+aPgm4ljJZQbc\nQsqJ8wAib25KzBPZvW9SslHI493GFLfxLxt+dwsIOW9NTEBCbrgM0ofokCctr6LC\nuuOzQTeY20m2NVnIaUzSZ2trzhpXq5a/Gev7KscLqVlIVv4FlxnLeNZIopo5xcBl\nXF91CC0ukOTECrobD5uqNkJWqjPdg+07sKcK9UjwIilR/SdBgPecGqq4RsQI7gaF\nhyMUrD8+EGfZxOnGDQeFW839bV/eh3d91BDELMJsCOw8DHPB4VOS/RMOjWsdGHtw\nhJw3/7m2FoVkmbYTLaM7tFsnGON4BT2gFzMzJWkSvkI5ffvxVPUPTm7uYDL5VgoI\n6ZfStIRkGDRKh1S+b43rO4jpCa80kOWGUqUoNDziAOwpm58QPDf2v2opBND8IlVK\nNukcoEFqjB3fLcPP1jpYQXkCAwEAAQ==\n-----END PUBLIC KEY-----"
    }

}<|MERGE_RESOLUTION|>--- conflicted
+++ resolved
@@ -1,15 +1,9 @@
 {
-<<<<<<< HEAD
     "aes-keys": {
-        "LOCAL_AES_KEY": "OLNnJPTcsdBXi1UqMBp2ZibUF3C7vQ",
-        "AES_KEY": "WzZW4ARFINh4QZj9Izn12l7Mh1UF479L"
-=======
-    "aes_keys": {
         "LOCAL_AES_KEY": "TESTJPxcsQBXp1UsMBp2ZibUk3C9gj",
         "AES_KEY": "TESTARFINh4QHj9IcL1287M71UF47ql"
->>>>>>> ee731fdf
     },
-    "api2-access-secrets": {
+    "access_token_secrets": {
         "current_key": "access-secret-4",
         "access-secret-1": "my_secret_1",
         "access-secret-2": "my_secret_2",
